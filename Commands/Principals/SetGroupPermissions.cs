<<<<<<< HEAD
﻿using System.Linq;
using System.Management.Automation;
using Microsoft.SharePoint.Client;
using SharePointPnP.PowerShell.CmdletHelpAttributes;
using SharePointPnP.PowerShell.Commands.Base.PipeBinds;

namespace SharePointPnP.PowerShell.Commands.Principals
{
    [Cmdlet(VerbsCommon.Set, "SPOGroupPermissions")]
    [CmdletHelp("Adds and/or removes permissions of a specific SharePoint group",
        Category = CmdletHelpCategory.Principals)]
    [CmdletExample(
        Code = @"PS:> Set-SPOGroupPermissions -Identity 'My Site Members' -AddRole Contribute", 
        Remarks = "Adds the 'Contribute' permission to the SharePoint group with the name 'My Site Members'",
        SortOrder = 1)]
    [CmdletExample(
        Code = @"PS:> Set-SPOGroupPermissions -Identity 'My Site Members' -RemoveRole 'Full Control' -AddRole 'Read'",
        Remarks = "Removes the 'Full Control' from and adds the 'Contribute' permissions to the SharePoint group with the name 'My Site Members'",
        SortOrder = 2)]
    [CmdletExample(
        Code = @"PS:> Set-SPOGroupPermissions -Identity 'My Site Members' -AddRole @('Contribute', 'Design')",
        Remarks = "Adds the 'Contribute' and 'Design' permissions to the SharePoint group with the name 'My Site Members'",
        SortOrder = 3)]
    [CmdletExample(
        Code = @"PS:> Set-SPOGroupPermissions -Identity 'My Site Members' -RemoveRole @('Contribute', 'Design')",
        Remarks = "Removes the 'Contribute' and 'Design' permissions from the SharePoint group with the name 'My Site Members'",
        SortOrder = 4)]
    public class SetGroupPermissions : SPOWebCmdlet
    {
        [Parameter(Mandatory = true, Position = 0, ValueFromPipeline = true, ParameterSetName = "ByName", HelpMessage = "Get the permissions of a specific group by name")]
        [Alias("Name")]
        public GroupPipeBind Identity = new GroupPipeBind();

        [Parameter(Mandatory = false, HelpMessage = "Name of the permission set to add to this SharePoint group")]
        public string[] AddRole = null;

        [Parameter(Mandatory = false, HelpMessage = "Name of the permission set to remove from this SharePoint group")]
        public string[] RemoveRole = null;

        protected override void ExecuteCmdlet()
        {
            var group = Identity.GetGroup(SelectedWeb);

            if (AddRole != null)
            {
                foreach (var role in AddRole)
                {
                    var roleDefinition = SelectedWeb.RoleDefinitions.GetByName(role);
                    var roleDefinitionBindings = new RoleDefinitionBindingCollection(ClientContext) {roleDefinition};
                    var roleAssignments = SelectedWeb.RoleAssignments;
                    roleAssignments.Add(group, roleDefinitionBindings);
                    ClientContext.Load(roleAssignments);
                    ClientContext.ExecuteQueryRetry();
                }
            }
            if (RemoveRole != null)
            {
                foreach (var role in RemoveRole)
                {
                    var roleAssignment = SelectedWeb.RoleAssignments.GetByPrincipal(group);
                    var roleDefinitionBindings = roleAssignment.RoleDefinitionBindings;
                    ClientContext.Load(roleDefinitionBindings);
                    ClientContext.ExecuteQueryRetry();
                    foreach (var roleDefinition in roleDefinitionBindings.Where(roleDefinition => roleDefinition.Name == role))
                    {
                        roleDefinitionBindings.Remove(roleDefinition);
                        roleAssignment.Update();
                        ClientContext.ExecuteQueryRetry();
                        break;
                    }
                }
            }
        }
    }
}
=======
﻿using System.Linq;
using System.Management.Automation;
using Microsoft.SharePoint.Client;
using OfficeDevPnP.PowerShell.CmdletHelpAttributes;
using OfficeDevPnP.PowerShell.Commands.Base.PipeBinds;
using System;

namespace OfficeDevPnP.PowerShell.Commands.Principals
{
    [Cmdlet(VerbsCommon.Set, "SPOGroupPermissions")]
    [CmdletHelp("Adds and/or removes permissions of a specific SharePoint group",
        Category = CmdletHelpCategory.Principals)]
    [CmdletExample(
        Code = @"PS:> Set-SPOGroupPermissions -Identity 'My Site Members' -AddRole Contribute",
        Remarks = "Adds the 'Contribute' permission to the SharePoint group with the name 'My Site Members'",
        SortOrder = 1)]
    [CmdletExample(
        Code = @"PS:> Set-SPOGroupPermissions -Identity 'My Site Members' -RemoveRole 'Full Control' -AddRole 'Read'",
        Remarks = "Removes the 'Full Control' from and adds the 'Contribute' permissions to the SharePoint group with the name 'My Site Members'",
        SortOrder = 2)]
    [CmdletExample(
        Code = @"PS:> Set-SPOGroupPermissions -Identity 'My Site Members' -AddRole @('Contribute', 'Design')",
        Remarks = "Adds the 'Contribute' and 'Design' permissions to the SharePoint group with the name 'My Site Members'",
        SortOrder = 3)]
    [CmdletExample(
        Code = @"PS:> Set-SPOGroupPermissions -Identity 'My Site Members' -RemoveRole @('Contribute', 'Design')",
        Remarks = "Removes the 'Contribute' and 'Design' permissions from the SharePoint group with the name 'My Site Members'",
        SortOrder = 4)]
    public class SetGroupPermissions : SPOWebCmdlet
    {
        [Parameter(Mandatory = true, Position = 0, ValueFromPipeline = true, ParameterSetName = "ByName", HelpMessage = "Get the permissions of a specific group by name")]
        [Alias("Name")]
        public GroupPipeBind Identity = new GroupPipeBind();

        [Parameter(Mandatory = false, HelpMessage = "The list to apply the command to.")]
        public ListPipeBind List = new ListPipeBind();

        [Parameter(Mandatory = false, HelpMessage = "Name of the permission set to add to this SharePoint group")]
        public string[] AddRole = null;

        [Parameter(Mandatory = false, HelpMessage = "Name of the permission set to remove from this SharePoint group")]
        public string[] RemoveRole = null;

        protected override void ExecuteCmdlet()
        {
            var group = Identity.GetGroup(SelectedWeb);
            
            List list = List.GetList(SelectedWeb);
            if (list == null && !String.IsNullOrEmpty(List.Title))
            {
                throw new Exception(string.Format("List with Title {0} not found", List.Title));
            }
            else if (list == null && List.Id != Guid.Empty )
            {
                throw new Exception(string.Format("List with Id {0} not found", List.Id));
            }

            if (AddRole != null)
            {
                foreach (var role in AddRole)
                {
                    var roleDefinition = SelectedWeb.RoleDefinitions.GetByName(role);
                    var roleDefinitionBindings = new RoleDefinitionBindingCollection(ClientContext) { roleDefinition };

                    RoleAssignmentCollection roleAssignments;
                    if (list != null)
                    {
                        roleAssignments = list.RoleAssignments;
                    }
                    else
                    {
                        roleAssignments = SelectedWeb.RoleAssignments;
                    }

                    roleAssignments.Add(group, roleDefinitionBindings);
                    ClientContext.Load(roleAssignments);
                    ClientContext.ExecuteQueryRetry();
                }
            }
            if (RemoveRole != null)
            {
                foreach (var role in RemoveRole)
                {
                    RoleAssignment roleAssignment;
                    if (list != null)
                    {
                        roleAssignment = list.RoleAssignments.GetByPrincipal(group);
                    }
                    else
                    {
                        roleAssignment = SelectedWeb.RoleAssignments.GetByPrincipal(group);
                    }
                    var roleDefinitionBindings = roleAssignment.RoleDefinitionBindings;
                    ClientContext.Load(roleDefinitionBindings);
                    ClientContext.ExecuteQueryRetry();
                    foreach (var roleDefinition in roleDefinitionBindings.Where(roleDefinition => roleDefinition.Name == role))
                    {
                        roleDefinitionBindings.Remove(roleDefinition);
                        roleAssignment.Update();
                        ClientContext.ExecuteQueryRetry();
                        break;
                    }
                }
            }
        }
    }
}
>>>>>>> 509deb0e
<|MERGE_RESOLUTION|>--- conflicted
+++ resolved
@@ -1,4 +1,3 @@
-<<<<<<< HEAD
 ﻿using System.Linq;
 using System.Management.Automation;
 using Microsoft.SharePoint.Client;
@@ -6,83 +5,6 @@
 using SharePointPnP.PowerShell.Commands.Base.PipeBinds;
 
 namespace SharePointPnP.PowerShell.Commands.Principals
-{
-    [Cmdlet(VerbsCommon.Set, "SPOGroupPermissions")]
-    [CmdletHelp("Adds and/or removes permissions of a specific SharePoint group",
-        Category = CmdletHelpCategory.Principals)]
-    [CmdletExample(
-        Code = @"PS:> Set-SPOGroupPermissions -Identity 'My Site Members' -AddRole Contribute", 
-        Remarks = "Adds the 'Contribute' permission to the SharePoint group with the name 'My Site Members'",
-        SortOrder = 1)]
-    [CmdletExample(
-        Code = @"PS:> Set-SPOGroupPermissions -Identity 'My Site Members' -RemoveRole 'Full Control' -AddRole 'Read'",
-        Remarks = "Removes the 'Full Control' from and adds the 'Contribute' permissions to the SharePoint group with the name 'My Site Members'",
-        SortOrder = 2)]
-    [CmdletExample(
-        Code = @"PS:> Set-SPOGroupPermissions -Identity 'My Site Members' -AddRole @('Contribute', 'Design')",
-        Remarks = "Adds the 'Contribute' and 'Design' permissions to the SharePoint group with the name 'My Site Members'",
-        SortOrder = 3)]
-    [CmdletExample(
-        Code = @"PS:> Set-SPOGroupPermissions -Identity 'My Site Members' -RemoveRole @('Contribute', 'Design')",
-        Remarks = "Removes the 'Contribute' and 'Design' permissions from the SharePoint group with the name 'My Site Members'",
-        SortOrder = 4)]
-    public class SetGroupPermissions : SPOWebCmdlet
-    {
-        [Parameter(Mandatory = true, Position = 0, ValueFromPipeline = true, ParameterSetName = "ByName", HelpMessage = "Get the permissions of a specific group by name")]
-        [Alias("Name")]
-        public GroupPipeBind Identity = new GroupPipeBind();
-
-        [Parameter(Mandatory = false, HelpMessage = "Name of the permission set to add to this SharePoint group")]
-        public string[] AddRole = null;
-
-        [Parameter(Mandatory = false, HelpMessage = "Name of the permission set to remove from this SharePoint group")]
-        public string[] RemoveRole = null;
-
-        protected override void ExecuteCmdlet()
-        {
-            var group = Identity.GetGroup(SelectedWeb);
-
-            if (AddRole != null)
-            {
-                foreach (var role in AddRole)
-                {
-                    var roleDefinition = SelectedWeb.RoleDefinitions.GetByName(role);
-                    var roleDefinitionBindings = new RoleDefinitionBindingCollection(ClientContext) {roleDefinition};
-                    var roleAssignments = SelectedWeb.RoleAssignments;
-                    roleAssignments.Add(group, roleDefinitionBindings);
-                    ClientContext.Load(roleAssignments);
-                    ClientContext.ExecuteQueryRetry();
-                }
-            }
-            if (RemoveRole != null)
-            {
-                foreach (var role in RemoveRole)
-                {
-                    var roleAssignment = SelectedWeb.RoleAssignments.GetByPrincipal(group);
-                    var roleDefinitionBindings = roleAssignment.RoleDefinitionBindings;
-                    ClientContext.Load(roleDefinitionBindings);
-                    ClientContext.ExecuteQueryRetry();
-                    foreach (var roleDefinition in roleDefinitionBindings.Where(roleDefinition => roleDefinition.Name == role))
-                    {
-                        roleDefinitionBindings.Remove(roleDefinition);
-                        roleAssignment.Update();
-                        ClientContext.ExecuteQueryRetry();
-                        break;
-                    }
-                }
-            }
-        }
-    }
-}
-=======
-﻿using System.Linq;
-using System.Management.Automation;
-using Microsoft.SharePoint.Client;
-using OfficeDevPnP.PowerShell.CmdletHelpAttributes;
-using OfficeDevPnP.PowerShell.Commands.Base.PipeBinds;
-using System;
-
-namespace OfficeDevPnP.PowerShell.Commands.Principals
 {
     [Cmdlet(VerbsCommon.Set, "SPOGroupPermissions")]
     [CmdletHelp("Adds and/or removes permissions of a specific SharePoint group",
@@ -181,5 +103,4 @@
             }
         }
     }
-}
->>>>>>> 509deb0e
+}