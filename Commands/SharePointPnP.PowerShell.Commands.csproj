﻿<?xml version="1.0" encoding="utf-8"?>
<Project ToolsVersion="4.0" DefaultTargets="Build" xmlns="http://schemas.microsoft.com/developer/msbuild/2003">
  <Import Project="$(MSBuildExtensionsPath)\$(MSBuildToolsVersion)\Microsoft.Common.props" Condition="Exists('$(MSBuildExtensionsPath)\$(MSBuildToolsVersion)\Microsoft.Common.props')" />
  <PropertyGroup Condition=" '$(Configuration)' == 'debug' Or '$(Configuration)' == 'release' ">
    <Configuration Condition=" '$(Configuration)' == '' ">Debug</Configuration>
    <PnPCorePath Condition=" '$(PnPCorePath)' == '' ">
    </PnPCorePath>
    <Platform Condition=" '$(Platform)' == '' ">AnyCPU</Platform>
    <ProjectGuid>{1DDE6F0A-CA49-419A-9CE8-A6CA02F43CE0}</ProjectGuid>
    <OutputType>Library</OutputType>
    <AppDesignerFolder>Properties</AppDesignerFolder>
    <RootNamespace>SharePointPnP.PowerShell.Commands</RootNamespace>
    <AssemblyName>SharePointPnP.PowerShell.Online.Commands</AssemblyName>
    <TargetFrameworkVersion>v4.5</TargetFrameworkVersion>
    <FileAlignment>512</FileAlignment>
    <SccProjectName>
    </SccProjectName>
    <SccLocalPath>
    </SccLocalPath>
    <SccAuxPath>
    </SccAuxPath>
    <SccProvider>
    </SccProvider>
  </PropertyGroup>
  <PropertyGroup Condition=" '$(Configuration)' == 'debug15' Or '$(Configuration)' == 'release15' ">
    <Configuration Condition=" '$(Configuration)' == '' ">Debug</Configuration>
    <Platform Condition=" '$(Platform)' == '' ">AnyCPU</Platform>
    <ProjectGuid>{1DDE6F0A-CA49-419A-9CE8-A6CA02F43CE0}</ProjectGuid>
    <OutputType>Library</OutputType>
    <AppDesignerFolder>Properties</AppDesignerFolder>
    <RootNamespace>SharePointPnP.PowerShell.Commands</RootNamespace>
    <AssemblyName>SharePointPnP.PowerShell.2013.Commands</AssemblyName>
    <TargetFrameworkVersion>v4.5</TargetFrameworkVersion>
    <FileAlignment>512</FileAlignment>
    <SccProjectName>
    </SccProjectName>
    <SccLocalPath>
    </SccLocalPath>
    <SccAuxPath>
    </SccAuxPath>
    <SccProvider>
    </SccProvider>
  </PropertyGroup>
  <PropertyGroup Condition=" '$(Configuration)' == 'debug16' Or '$(Configuration)' == 'release16' ">
    <Configuration Condition=" '$(Configuration)' == '' ">Debug</Configuration>
    <Platform Condition=" '$(Platform)' == '' ">AnyCPU</Platform>
    <ProjectGuid>{1DDE6F0A-CA49-419A-9CE8-A6CA02F43CE0}</ProjectGuid>
    <OutputType>Library</OutputType>
    <AppDesignerFolder>Properties</AppDesignerFolder>
    <RootNamespace>SharePointPnP.PowerShell.Commands</RootNamespace>
    <AssemblyName>SharePointPnP.PowerShell.2016.Commands</AssemblyName>
    <TargetFrameworkVersion>v4.5</TargetFrameworkVersion>
    <FileAlignment>512</FileAlignment>
    <SccProjectName>
    </SccProjectName>
    <SccLocalPath>
    </SccLocalPath>
    <SccAuxPath>
    </SccAuxPath>
    <SccProvider>
    </SccProvider>
  </PropertyGroup>
  <PropertyGroup Condition=" '$(Configuration)|$(Platform)' == 'Debug|AnyCPU' ">
    <DebugSymbols>true</DebugSymbols>
    <DebugType>full</DebugType>
    <Optimize>false</Optimize>
    <OutputPath>bin\Debug\</OutputPath>
    <DefineConstants>DEBUG;TRACE</DefineConstants>
    <ErrorReport>prompt</ErrorReport>
    <WarningLevel>4</WarningLevel>
  </PropertyGroup>
  <PropertyGroup Condition=" '$(Configuration)|$(Platform)' == 'Release|AnyCPU' ">
    <DebugType>pdbonly</DebugType>
    <Optimize>true</Optimize>
    <OutputPath>bin\Release\</OutputPath>
    <DefineConstants>TRACE</DefineConstants>
    <ErrorReport>prompt</ErrorReport>
    <WarningLevel>4</WarningLevel>
  </PropertyGroup>
  <PropertyGroup Condition="'$(Configuration)|$(Platform)' == 'Debug15|AnyCPU'">
    <DebugSymbols>true</DebugSymbols>
    <OutputPath>bin\Debug15\</OutputPath>
    <DefineConstants>TRACE;DEBUG;ONPREMISES;SP2013</DefineConstants>
    <DebugType>full</DebugType>
    <PlatformTarget>AnyCPU</PlatformTarget>
    <ErrorReport>prompt</ErrorReport>
    <CodeAnalysisRuleSet>MinimumRecommendedRules.ruleset</CodeAnalysisRuleSet>
  </PropertyGroup>
  <PropertyGroup Condition="'$(Configuration)|$(Platform)' == 'Release15|AnyCPU'">
    <OutputPath>bin\Release15\</OutputPath>
    <DefineConstants>TRACE;ONPREMISES;SP2013</DefineConstants>
    <Optimize>true</Optimize>
    <DebugType>pdbonly</DebugType>
    <PlatformTarget>AnyCPU</PlatformTarget>
    <ErrorReport>prompt</ErrorReport>
    <CodeAnalysisRuleSet>MinimumRecommendedRules.ruleset</CodeAnalysisRuleSet>
  </PropertyGroup>
  <PropertyGroup Condition="'$(Configuration)|$(Platform)' == 'Debug16|AnyCPU'">
    <DebugSymbols>true</DebugSymbols>
    <OutputPath>bin\Debug16\</OutputPath>
    <DefineConstants>TRACE;DEBUG;ONPREMISES;SP2016</DefineConstants>
    <DebugType>full</DebugType>
    <PlatformTarget>AnyCPU</PlatformTarget>
    <ErrorReport>prompt</ErrorReport>
    <CodeAnalysisRuleSet>MinimumRecommendedRules.ruleset</CodeAnalysisRuleSet>
  </PropertyGroup>
  <PropertyGroup Condition="'$(Configuration)|$(Platform)' == 'Release16|AnyCPU'">
    <OutputPath>bin\Release16\</OutputPath>
    <DefineConstants>TRACE;ONPREMISES;SP2016</DefineConstants>
    <Optimize>true</Optimize>
    <DebugType>pdbonly</DebugType>
    <PlatformTarget>AnyCPU</PlatformTarget>
    <ErrorReport>prompt</ErrorReport>
    <CodeAnalysisRuleSet>MinimumRecommendedRules.ruleset</CodeAnalysisRuleSet>
  </PropertyGroup>
  <PropertyGroup>
    <RootNamespace>SharePointPnP.PowerShell.Commands</RootNamespace>
  </PropertyGroup>
  <PropertyGroup>
    <ApplicationIcon>Resources\pnp.ico</ApplicationIcon>
  </PropertyGroup>
  <Choose>
    <When Condition=" '$(Configuration)' == 'debug' Or '$(Configuration)' == 'release' ">
      <ItemGroup>
        <Reference Include="Microsoft.Office.Client.Policy, Version=16.0.0.0, Culture=neutral, PublicKeyToken=71e9bce111e9429c, processorArchitecture=MSIL">
          <SpecificVersion>False</SpecificVersion>
          <HintPath>..\..\PnP-Sites-Core\Assemblies\16.1\Microsoft.Office.Client.Policy.dll</HintPath>
        </Reference>
        <Reference Include="Microsoft.Office.Client.TranslationServices, Version=16.0.0.0, Culture=neutral, PublicKeyToken=71e9bce111e9429c, processorArchitecture=MSIL">
          <SpecificVersion>False</SpecificVersion>
          <HintPath>..\..\PnP-Sites-Core\Assemblies\16.1\Microsoft.Office.Client.TranslationServices.dll</HintPath>
        </Reference>
        <Reference Include="Microsoft.Online.SharePoint.Client.Tenant, Version=16.0.0.0, Culture=neutral, PublicKeyToken=71e9bce111e9429c, processorArchitecture=MSIL">
          <SpecificVersion>False</SpecificVersion>
          <HintPath>..\..\PnP-Sites-Core\Assemblies\16.1\Microsoft.Online.SharePoint.Client.Tenant.dll</HintPath>
        </Reference>
        <Reference Include="Microsoft.SharePoint.Client, Version=16.0.0.0, Culture=neutral, PublicKeyToken=71e9bce111e9429c, processorArchitecture=MSIL">
          <SpecificVersion>False</SpecificVersion>
          <HintPath>..\..\PnP-Sites-Core\Assemblies\16.1\Microsoft.SharePoint.Client.dll</HintPath>
        </Reference>
        <Reference Include="Microsoft.SharePoint.Client.DocumentManagement, Version=16.0.0.0, Culture=neutral, PublicKeyToken=71e9bce111e9429c, processorArchitecture=MSIL">
          <SpecificVersion>False</SpecificVersion>
          <HintPath>..\..\PnP-Sites-Core\Assemblies\16.1\Microsoft.SharePoint.Client.DocumentManagement.dll</HintPath>
        </Reference>
        <Reference Include="Microsoft.SharePoint.Client.Publishing, Version=16.0.0.0, Culture=neutral, PublicKeyToken=71e9bce111e9429c, processorArchitecture=MSIL">
          <SpecificVersion>False</SpecificVersion>
          <HintPath>..\..\PnP-Sites-Core\Assemblies\16.1\Microsoft.SharePoint.Client.Publishing.dll</HintPath>
        </Reference>
        <Reference Include="Microsoft.SharePoint.Client.Runtime, Version=16.0.0.0, Culture=neutral, PublicKeyToken=71e9bce111e9429c, processorArchitecture=MSIL">
          <SpecificVersion>False</SpecificVersion>
          <HintPath>..\..\PnP-Sites-Core\Assemblies\16.1\Microsoft.SharePoint.Client.Runtime.dll</HintPath>
        </Reference>
        <Reference Include="Microsoft.SharePoint.Client.Search, Version=16.0.0.0, Culture=neutral, PublicKeyToken=71e9bce111e9429c, processorArchitecture=MSIL">
          <SpecificVersion>False</SpecificVersion>
          <HintPath>..\..\PnP-Sites-Core\Assemblies\16.1\Microsoft.SharePoint.Client.Search.dll</HintPath>
        </Reference>
        <Reference Include="Microsoft.SharePoint.Client.Search.Applications, Version=16.0.0.0, Culture=neutral, PublicKeyToken=71e9bce111e9429c, processorArchitecture=MSIL">
          <SpecificVersion>False</SpecificVersion>
          <HintPath>..\..\PnP-Sites-Core\Assemblies\16.1\Microsoft.SharePoint.Client.Search.Applications.dll</HintPath>
        </Reference>
        <Reference Include="Microsoft.SharePoint.Client.Taxonomy, Version=16.0.0.0, Culture=neutral, PublicKeyToken=71e9bce111e9429c, processorArchitecture=MSIL">
          <SpecificVersion>False</SpecificVersion>
          <HintPath>..\..\PnP-Sites-Core\Assemblies\16.1\Microsoft.SharePoint.Client.Taxonomy.dll</HintPath>
        </Reference>
        <Reference Include="Microsoft.SharePoint.Client.UserProfiles, Version=16.0.0.0, Culture=neutral, PublicKeyToken=71e9bce111e9429c, processorArchitecture=MSIL">
          <SpecificVersion>False</SpecificVersion>
          <HintPath>..\..\PnP-Sites-Core\Assemblies\16.1\Microsoft.SharePoint.Client.UserProfiles.dll</HintPath>
        </Reference>
        <Reference Include="Microsoft.SharePoint.Client.WorkflowServices, Version=16.0.0.0, Culture=neutral, PublicKeyToken=71e9bce111e9429c, processorArchitecture=MSIL">
          <SpecificVersion>False</SpecificVersion>
          <HintPath>..\..\PnP-Sites-Core\Assemblies\16.1\Microsoft.SharePoint.Client.WorkflowServices.dll</HintPath>
        </Reference>
      </ItemGroup>
    </When>
    <When Condition=" '$(Configuration)' == 'debug16' Or '$(Configuration)' == 'release16' ">
      <ItemGroup>
        <Reference Include="Microsoft.Office.Client.Policy, Version=16.0.0.0, Culture=neutral, PublicKeyToken=71e9bce111e9429c, processorArchitecture=MSIL">
          <SpecificVersion>False</SpecificVersion>
          <HintPath>..\..\PnP-Sites-Core\Assemblies\16.0\Microsoft.Office.Client.Policy.dll</HintPath>
        </Reference>
        <Reference Include="Microsoft.Office.Client.TranslationServices, Version=16.0.0.0, Culture=neutral, PublicKeyToken=71e9bce111e9429c, processorArchitecture=MSIL">
          <SpecificVersion>False</SpecificVersion>
          <HintPath>..\..\PnP-Sites-Core\Assemblies\16.0\Microsoft.Office.Client.TranslationServices.dll</HintPath>
        </Reference>
        <Reference Include="Microsoft.Online.SharePoint.Client.Tenant, Version=16.0.0.0, Culture=neutral, PublicKeyToken=71e9bce111e9429c, processorArchitecture=MSIL">
          <SpecificVersion>False</SpecificVersion>
          <HintPath>..\..\PnP-Sites-Core\Assemblies\16.0\Microsoft.Online.SharePoint.Client.Tenant.dll</HintPath>
        </Reference>
        <Reference Include="Microsoft.SharePoint.Client, Version=16.0.0.0, Culture=neutral, PublicKeyToken=71e9bce111e9429c, processorArchitecture=MSIL">
          <SpecificVersion>False</SpecificVersion>
          <HintPath>..\..\PnP-Sites-Core\Assemblies\16.0\Microsoft.SharePoint.Client.dll</HintPath>
        </Reference>
        <Reference Include="Microsoft.SharePoint.Client.DocumentManagement, Version=16.0.0.0, Culture=neutral, PublicKeyToken=71e9bce111e9429c, processorArchitecture=MSIL">
          <SpecificVersion>False</SpecificVersion>
          <HintPath>..\..\PnP-Sites-Core\Assemblies\16.0\Microsoft.SharePoint.Client.DocumentManagement.dll</HintPath>
        </Reference>
        <Reference Include="Microsoft.SharePoint.Client.Publishing, Version=16.0.0.0, Culture=neutral, PublicKeyToken=71e9bce111e9429c, processorArchitecture=MSIL">
          <SpecificVersion>False</SpecificVersion>
          <HintPath>..\..\PnP-Sites-Core\Assemblies\16.0\Microsoft.SharePoint.Client.Publishing.dll</HintPath>
        </Reference>
        <Reference Include="Microsoft.SharePoint.Client.Runtime, Version=16.0.0.0, Culture=neutral, PublicKeyToken=71e9bce111e9429c, processorArchitecture=MSIL">
          <SpecificVersion>False</SpecificVersion>
          <HintPath>..\..\PnP-Sites-Core\Assemblies\16.0\Microsoft.SharePoint.Client.Runtime.dll</HintPath>
        </Reference>
        <Reference Include="Microsoft.SharePoint.Client.Search, Version=16.0.0.0, Culture=neutral, PublicKeyToken=71e9bce111e9429c, processorArchitecture=MSIL">
          <SpecificVersion>False</SpecificVersion>
          <HintPath>..\..\PnP-Sites-Core\Assemblies\16.0\Microsoft.SharePoint.Client.Search.dll</HintPath>
        </Reference>
        <Reference Include="Microsoft.SharePoint.Client.Search.Applications, Version=16.0.0.0, Culture=neutral, PublicKeyToken=71e9bce111e9429c, processorArchitecture=MSIL">
          <SpecificVersion>False</SpecificVersion>
          <HintPath>..\..\PnP-Sites-Core\Assemblies\16.0\Microsoft.SharePoint.Client.Search.Applications.dll</HintPath>
        </Reference>
        <Reference Include="Microsoft.SharePoint.Client.Taxonomy, Version=16.0.0.0, Culture=neutral, PublicKeyToken=71e9bce111e9429c, processorArchitecture=MSIL">
          <SpecificVersion>False</SpecificVersion>
          <HintPath>..\..\PnP-Sites-Core\Assemblies\16.0\Microsoft.SharePoint.Client.Taxonomy.dll</HintPath>
        </Reference>
        <Reference Include="Microsoft.SharePoint.Client.UserProfiles, Version=16.0.0.0, Culture=neutral, PublicKeyToken=71e9bce111e9429c, processorArchitecture=MSIL">
          <SpecificVersion>False</SpecificVersion>
          <HintPath>..\..\PnP-Sites-Core\Assemblies\16.0\Microsoft.SharePoint.Client.UserProfiles.dll</HintPath>
        </Reference>
        <Reference Include="Microsoft.SharePoint.Client.WorkflowServices, Version=16.0.0.0, Culture=neutral, PublicKeyToken=71e9bce111e9429c, processorArchitecture=MSIL">
          <SpecificVersion>False</SpecificVersion>
          <HintPath>..\..\PnP-Sites-Core\Assemblies\16.0\Microsoft.SharePoint.Client.WorkflowServices.dll</HintPath>
        </Reference>
      </ItemGroup>
    </When>
    <Otherwise>
      <ItemGroup>
        <Reference Include="Microsoft.Office.Client.Policy, Version=15.0.0.0, Culture=neutral, PublicKeyToken=71e9bce111e9429c, processorArchitecture=MSIL">
          <SpecificVersion>False</SpecificVersion>
          <HintPath>..\..\PnP-Sites-Core\Assemblies\15\Microsoft.Office.Client.Policy.dll</HintPath>
        </Reference>
        <Reference Include="Microsoft.Office.Client.TranslationServices, Version=15.0.0.0, Culture=neutral, PublicKeyToken=71e9bce111e9429c, processorArchitecture=MSIL">
          <SpecificVersion>False</SpecificVersion>
          <HintPath>..\..\PnP-Sites-Core\Assemblies\15\Microsoft.Office.Client.TranslationServices.dll</HintPath>
        </Reference>
        <Reference Include="Microsoft.Online.SharePoint.Client.Tenant, Version=15.0.0.0, Culture=neutral, PublicKeyToken=71e9bce111e9429c, processorArchitecture=MSIL">
          <SpecificVersion>False</SpecificVersion>
          <HintPath>..\..\PnP-Sites-Core\Assemblies\15\Microsoft.Online.SharePoint.Client.Tenant.dll</HintPath>
        </Reference>
        <Reference Include="Microsoft.SharePoint.Client, Version=15.0.0.0, Culture=neutral, PublicKeyToken=71e9bce111e9429c, processorArchitecture=MSIL">
          <SpecificVersion>False</SpecificVersion>
          <HintPath>..\..\PnP-Sites-Core\Assemblies\15\Microsoft.SharePoint.Client.dll</HintPath>
        </Reference>
        <Reference Include="Microsoft.SharePoint.Client.DocumentManagement, Version=15.0.0.0, Culture=neutral, PublicKeyToken=71e9bce111e9429c, processorArchitecture=MSIL">
          <SpecificVersion>False</SpecificVersion>
          <HintPath>..\..\PnP-Sites-Core\Assemblies\15\Microsoft.SharePoint.Client.DocumentManagement.dll</HintPath>
        </Reference>
        <Reference Include="Microsoft.SharePoint.Client.Publishing, Version=15.0.0.0, Culture=neutral, PublicKeyToken=71e9bce111e9429c, processorArchitecture=MSIL">
          <SpecificVersion>False</SpecificVersion>
          <HintPath>..\..\PnP-Sites-Core\Assemblies\15\Microsoft.SharePoint.Client.Publishing.dll</HintPath>
        </Reference>
        <Reference Include="Microsoft.SharePoint.Client.Runtime, Version=15.0.0.0, Culture=neutral, PublicKeyToken=71e9bce111e9429c, processorArchitecture=MSIL">
          <SpecificVersion>False</SpecificVersion>
          <HintPath>..\..\PnP-Sites-Core\Assemblies\15\Microsoft.SharePoint.Client.Runtime.dll</HintPath>
        </Reference>
        <Reference Include="Microsoft.SharePoint.Client.Search, Version=15.0.0.0, Culture=neutral, PublicKeyToken=71e9bce111e9429c, processorArchitecture=MSIL">
          <SpecificVersion>False</SpecificVersion>
          <HintPath>..\..\PnP-Sites-Core\Assemblies\15\Microsoft.SharePoint.Client.Search.dll</HintPath>
        </Reference>
        <Reference Include="Microsoft.SharePoint.Client.Search.Applications, Version=15.0.0.0, Culture=neutral, PublicKeyToken=71e9bce111e9429c, processorArchitecture=MSIL">
          <SpecificVersion>False</SpecificVersion>
          <HintPath>..\..\PnP-Sites-Core\Assemblies\15\Microsoft.SharePoint.Client.Search.Applications.dll</HintPath>
        </Reference>
        <Reference Include="Microsoft.SharePoint.Client.Taxonomy, Version=15.0.0.0, Culture=neutral, PublicKeyToken=71e9bce111e9429c, processorArchitecture=MSIL">
          <SpecificVersion>False</SpecificVersion>
          <HintPath>..\..\PnP-Sites-Core\Assemblies\15\Microsoft.SharePoint.Client.Taxonomy.dll</HintPath>
        </Reference>
        <Reference Include="Microsoft.SharePoint.Client.UserProfiles, Version=15.0.0.0, Culture=neutral, PublicKeyToken=71e9bce111e9429c, processorArchitecture=MSIL">
          <SpecificVersion>False</SpecificVersion>
          <HintPath>..\..\PnP-Sites-Core\Assemblies\15\Microsoft.SharePoint.Client.UserProfiles.dll</HintPath>
        </Reference>
        <Reference Include="Microsoft.SharePoint.Client.WorkflowServices, Version=15.0.0.0, Culture=neutral, PublicKeyToken=71e9bce111e9429c, processorArchitecture=MSIL">
          <SpecificVersion>False</SpecificVersion>
          <HintPath>..\..\PnP-Sites-Core\Assemblies\15\Microsoft.SharePoint.Client.WorkflowServices.dll</HintPath>
        </Reference>
      </ItemGroup>
    </Otherwise>
  </Choose>
  <Choose>
    <When Condition=" '$(PnPCorePath)' == '' ">
      <ItemGroup>
        <Reference Include="OfficeDevPnP.Core">
          <SpecificVersion>False</SpecificVersion>
          <HintPath>..\..\PnP-Sites-Core\Core\OfficeDevPnP.Core\bin\$(Configuration)\OfficeDevPnP.Core.dll</HintPath>
        </Reference>
      </ItemGroup>
    </When>
    <Otherwise>
      <ItemGroup>
        <Reference Include="OfficeDevPnP.Core">
          <SpecificVersion>False</SpecificVersion>
          <HintPath>$(PnPCorePath)</HintPath>
        </Reference>
      </ItemGroup>
    </Otherwise>
  </Choose>
  <ItemGroup>
    <Reference Include="Microsoft.Graph, Version=1.1.1.0, Culture=neutral, PublicKeyToken=31bf3856ad364e35, processorArchitecture=MSIL">
      <HintPath>..\packages\Microsoft.Graph.1.1.1\lib\portable45-net45+win8+wpa81\Microsoft.Graph.dll</HintPath>
      <Private>True</Private>
    </Reference>
    <Reference Include="Microsoft.Graph.Core, Version=1.2.1.0, Culture=neutral, PublicKeyToken=31bf3856ad364e35, processorArchitecture=MSIL">
      <HintPath>..\packages\Microsoft.Graph.Core.1.2.1\lib\portable45-net45+win8+wpa81\Microsoft.Graph.Core.dll</HintPath>
      <Private>True</Private>
    </Reference>
    <Reference Include="Microsoft.Identity.Client, Version=1.0.0.0, Culture=neutral, PublicKeyToken=31bf3856ad364e35, processorArchitecture=MSIL">
      <HintPath>..\packages\Microsoft.Identity.Client.1.0.304142221-alpha\lib\net45\Microsoft.Identity.Client.dll</HintPath>
      <Private>True</Private>
    </Reference>
    <Reference Include="Microsoft.Identity.Client.Platform, Version=1.0.0.0, Culture=neutral, PublicKeyToken=31bf3856ad364e35, processorArchitecture=MSIL">
      <HintPath>..\packages\Microsoft.Identity.Client.1.0.304142221-alpha\lib\net45\Microsoft.Identity.Client.Platform.dll</HintPath>
      <Private>True</Private>
    </Reference>
    <Reference Include="Microsoft.IdentityModel, Version=3.5.0.0, Culture=neutral, PublicKeyToken=31bf3856ad364e35, processorArchitecture=MSIL">
      <Private>True</Private>
    </Reference>
    <Reference Include="Microsoft.IdentityModel.Clients.ActiveDirectory, Version=2.18.0.0, Culture=neutral, PublicKeyToken=31bf3856ad364e35, processorArchitecture=MSIL">
      <HintPath>..\packages\Microsoft.IdentityModel.Clients.ActiveDirectory.2.18.206251556\lib\net45\Microsoft.IdentityModel.Clients.ActiveDirectory.dll</HintPath>
      <Private>True</Private>
    </Reference>
    <Reference Include="Microsoft.IdentityModel.Clients.ActiveDirectory.WindowsForms, Version=2.18.0.0, Culture=neutral, PublicKeyToken=31bf3856ad364e35, processorArchitecture=MSIL">
      <HintPath>..\packages\Microsoft.IdentityModel.Clients.ActiveDirectory.2.18.206251556\lib\net45\Microsoft.IdentityModel.Clients.ActiveDirectory.WindowsForms.dll</HintPath>
      <Private>True</Private>
    </Reference>
    <Reference Include="Microsoft.IdentityModel.Extensions, Version=2.0.0.0, Culture=neutral, PublicKeyToken=69c3241e6f0468ca, processorArchitecture=MSIL" />
    <Reference Include="Newtonsoft.Json, Version=9.0.0.0, Culture=neutral, PublicKeyToken=30ad4fe6b2a6aeed, processorArchitecture=MSIL">
      <HintPath>..\packages\Newtonsoft.Json.9.0.1\lib\net45\Newtonsoft.Json.dll</HintPath>
      <Private>True</Private>
    </Reference>
    <Reference Include="System" />
    <Reference Include="System.Configuration" />
    <Reference Include="System.Core" />
    <Reference Include="System.Drawing" />
    <Reference Include="System.IdentityModel">
      <Private>False</Private>
    </Reference>
    <Reference Include="System.IdentityModel.Selectors" />
    <Reference Include="System.Management.Automation, Version=3.0.0.0, Culture=neutral, PublicKeyToken=31bf3856ad364e35, processorArchitecture=MSIL">
      <HintPath>$(programfiles32)\Reference Assemblies\Microsoft\WindowsPowerShell\3.0\System.Management.Automation.dll</HintPath>
    </Reference>
    <Reference Include="System.Net.Http" />
    <Reference Include="System.Net.Http.Formatting, Version=5.2.3.0, Culture=neutral, PublicKeyToken=31bf3856ad364e35, processorArchitecture=MSIL">
      <HintPath>..\packages\Microsoft.AspNet.WebApi.Client.5.2.3\lib\net45\System.Net.Http.Formatting.dll</HintPath>
      <Private>True</Private>
    </Reference>
    <Reference Include="System.Security" />
    <Reference Include="System.ServiceModel" />
    <Reference Include="System.Web" />
    <Reference Include="System.Web.Extensions" />
    <Reference Include="System.Web.Http, Version=5.2.3.0, Culture=neutral, PublicKeyToken=31bf3856ad364e35, processorArchitecture=MSIL">
      <HintPath>..\packages\Microsoft.AspNet.WebApi.Core.5.2.3\lib\net45\System.Web.Http.dll</HintPath>
      <Private>True</Private>
    </Reference>
    <Reference Include="System.Xml.Linq" />
    <Reference Include="System.Data.DataSetExtensions" />
    <Reference Include="Microsoft.CSharp" />
    <Reference Include="System.Data" />
    <Reference Include="System.Xml" />
  </ItemGroup>
  <ItemGroup>
<<<<<<< HEAD
    <Compile Include="Files\CopyFile.cs" />
    <Compile Include="Files\MoveFile.cs" />
    <Compile Include="Files\RenameFile.cs" />
=======
    <Compile Include="Base\PipeBinds\RecycleBinItemPipeBind.cs" />
>>>>>>> c5afe009
    <Compile Include="Graph\GetUnifiedGroup.cs" />
    <Compile Include="Admin\GetWebTemplates.cs" />
    <Compile Include="Admin\GetTimeZoneId.cs" />
    <Compile Include="Graph\NewUnifiedGroup.cs" />
    <Compile Include="Graph\RemoveUnifiedGroup.cs" />
    <Compile Include="Admin\SetTenantSite.cs">
      <SubType>Code</SubType>
    </Compile>
    <Compile Include="Apps\UninstallAppInstance.cs" />
    <Compile Include="Base\GetPnPAccessToken.cs" />
    <Compile Include="Base\GetProperty.cs" />
    <Compile Include="Base\GetAuthenticationRealm.cs" />
    <Compile Include="Base\Constants.cs" />
    <Compile Include="Base\GetAzureADManifestKeyCredentials.cs" />
    <Compile Include="Base\ConnectPnPMicrosoftGraph.cs" />
    <Compile Include="Base\PipeBinds\DocumentSetPipeBind.cs" />
    <Compile Include="Base\PipeBinds\FeaturePipeBind.cs" />
    <Compile Include="Base\PipeBinds\ListItemPipeBind.cs" />
    <Compile Include="Base\PipeBinds\FolderPipeBind.cs" />
    <Compile Include="Base\PipeBinds\TermGroupPipeBind.cs" />
    <Compile Include="Base\PipeBinds\UnifiedGroupPipeBind.cs" />
    <Compile Include="Base\PipeBinds\WorkflowInstancePipeBind.cs" />
    <Compile Include="Base\PipeBinds\WorkflowDefinitionPipeBind.cs" />
    <Compile Include="Base\PipeBinds\WorkflowSubscriptionPipeBind.cs" />
    <Compile Include="Base\GetContext.cs" />
    <Compile Include="Base\GetStoredCredential.cs" />
    <Compile Include="Base\GetHealthScore.cs" />
    <Compile Include="Base\ExecuteQuery.cs" />
    <Compile Include="Base\DisconnectSPOnline.cs" />
    <Compile Include="Base\PipeBinds\FieldPipeBind.cs" />
    <Compile Include="Base\PipeBinds\ListPipeBind.cs" />
    <Compile Include="Base\PipeBinds\AppPipeBind.cs" />
    <Compile Include="Base\PipeBinds\GroupPipeBind.cs" />
    <Compile Include="Base\PipeBinds\CredentialPipeBind.cs" />
    <Compile Include="Base\PipeBinds\ContentTypePipeBind.cs" />
    <Compile Include="Base\PipeBinds\WebPipeBind.cs" />
    <Compile Include="Base\PipeBinds\GuidPipeBind.cs" />
    <Compile Include="Base\PipeBinds\WebPartPipeBind.cs" />
    <Compile Include="Base\PnPAzureADConnection.cs" />
    <Compile Include="Base\PnPGraphCmdlet.cs" />
    <Compile Include="Base\SetContext.cs" />
    <Compile Include="Base\SPOAdminCmdlet.cs" />
    <Compile Include="Base\SPOnlineConnection.cs" />
    <Compile Include="Base\SPOnlineConnectionHelper.cs" />
    <Compile Include="Base\ConnectOnline.cs" />
    <Compile Include="Admin\GetTenantSite.cs" />
    <Compile Include="Base\SetTraceLog.cs" />
    <Compile Include="Components\GalleryHelper.cs" />
    <Compile Include="Enums\TargetPlatform.cs" />
    <Compile Include="Enums\TargetScope.cs" />
    <Compile Include="Files\GetFolder.cs" />
    <Compile Include="Graph\SetUnifiedGroup.cs" />
    <Compile Include="Provisioning\AddFileToProvisioningTemplate.cs" />
    <Compile Include="Provisioning\LoadProvisioningTemplate.cs" />
    <Compile Include="Provisioning\NewProvisioningTemplate.cs" />
    <Compile Include="Components\PnPTemplatesGalleryResultItem.cs" />
    <Compile Include="Components\ProvisioningTemplateInformation.cs" />
    <Compile Include="Provisioning\RemoveFileFromProvisioningTemplate.cs" />
    <Compile Include="Provisioning\SaveProvisioningTemplate.cs" />
    <Compile Include="Provisioning\GetProvisioningTemplateFromGallery.cs" />
    <Compile Include="Provisioning\SetProvisioningTemplateMetadata.cs" />
    <Compile Include="Provisioning\ConvertFolderToProvisioningTemplate.cs" />
    <Compile Include="Branding\DisableResponsiveUI.cs" />
    <Compile Include="Branding\EnableResponsiveUI.cs" />
    <Compile Include="Provisioning\ConvertProvisioningTemplate.cs" />
    <Compile Include="Branding\GetJavaScriptLink.cs" />
    <Compile Include="Provisioning\ApplyProvisioningTemplate.cs" />
    <Compile Include="Provisioning\GetProvisioningTemplate.cs" />
    <Compile Include="Provisioning\NewProvisioningTemplateFromFolder.cs" />
    <Compile Include="Branding\GetTheme.cs" />
    <Compile Include="ContentTypes\RemoveFieldFromContentType.cs" />
    <Compile Include="ContentTypes\RemoveContentTypeFromList.cs" />
    <Compile Include="ContentTypes\SetDefaultContentTypeToList.cs" />
    <Compile Include="ContentTypes\AddContentTypeToList.cs" />
    <Compile Include="DocumentSets\AddDocumentSet.cs" />
    <Compile Include="DocumentSets\GetDocumentSetTemplate.cs" />
    <Compile Include="DocumentSets\RemoveContentTypeFromDocumentSet.cs" />
    <Compile Include="DocumentSets\AddContentTypeToDocumentSet.cs" />
    <Compile Include="DocumentSets\SetDocumentSetField.cs" />
    <Compile Include="Enums\AssociatedGroupType.cs" />
    <Compile Include="Enums\ConnectionType.cs" />
    <Compile Include="Enums\CredentialType.cs" />
    <Compile Include="Enums\DocumentSetFieldScope.cs" />
    <Compile Include="Enums\Encoding.cs" />
    <Compile Include="Enums\SearchConfigurationScope.cs" />
    <Compile Include="Enums\CustomActionScope.cs" />
    <Compile Include="Enums\FeatureScope.cs" />
    <Compile Include="Enums\NavigationNodeTypeEnum.cs" />
    <Compile Include="Extensibility\NewExtensibilityHandlerObject.cs" />
    <Compile Include="Extensions\ClientExtensions.cs" />
    <Compile Include="ContentTypes\AddFieldToContentType.cs" />
    <Compile Include="ContentTypes\RemoveContentType.cs" />
    <Compile Include="ContentTypes\GetContentType.cs" />
    <Compile Include="ContentTypes\AddContentType.cs" />
    <Compile Include="Events\AddEventReceiver.cs" />
    <Compile Include="Events\GetEventReceiver.cs" />
    <Compile Include="Events\RemoveEventReceiver.cs" />
    <Compile Include="Extensions\ClientObjectExtensions.cs" />
    <Compile Include="Extensions\WebExtensions.cs" />
    <Compile Include="Features\GetFeature.cs" />
    <Compile Include="Fields\AddFieldFromXml.cs" />
    <Compile Include="Fields\AddTaxonomyField.cs" />
    <Compile Include="Fields\RemoveField.cs" />
    <Compile Include="Fields\GetField.cs" />
    <Compile Include="Fields\AddField.cs" />
    <Compile Include="InformationManagement\GetSitePolicy.cs" />
    <Compile Include="InformationManagement\SetSitePolicy.cs" />
    <Compile Include="InvokeAction\InvokeWebAction.cs" />
    <Compile Include="InvokeAction\InvokeWebActionParameter.cs" />
    <Compile Include="InvokeAction\InvokeWebActionResult.cs" />
    <Compile Include="Lists\AddListItem.cs" />
    <Compile Include="Lists\AddView.cs" />
    <Compile Include="Lists\RemoveListItem.cs" />
    <Compile Include="Lists\SetListItem.cs" />
    <Compile Include="Lists\GetListItem.cs" />
    <Compile Include="Lists\RequestReIndexList.cs" />
    <Compile Include="Lists\SetDefaultColumnValues.cs" />
    <Compile Include="Lists\GetView.cs" />
    <Compile Include="Lists\RemoveView.cs" />
    <Compile Include="Lists\RemoveList.cs" />
    <Compile Include="Base\PipeBinds\ViewPipeBind.cs" />
    <Compile Include="Lists\SetList.cs" />
    <Compile Include="Lists\SetListPermission.cs" />
    <Compile Include="Principals\SetGroupPermissions.cs" />
    <Compile Include="Principals\GetGroupPermissions.cs" />
    <Compile Include="Principals\RemoveGroup.cs" />
    <Compile Include="Principals\SetGroup.cs" />
    <Compile Include="Provider\SPOContentParameters.cs" />
    <Compile Include="Provider\SPOContentReaderWriter.cs" />
    <Compile Include="Provider\SPODriveCacheWeb.cs" />
    <Compile Include="Provider\SPODriveCacheItem.cs" />
    <Compile Include="Provider\SPODriveInfo.cs" />
    <Compile Include="Provider\SPODriveParameters.cs" />
    <Compile Include="Provider\SPOProvider.cs" />
    <Compile Include="Publishing\AddMasterPage.cs" />
<<<<<<< HEAD
    <Compile Include="Publishing\SetDefaultPageLayout.cs" />
    <Compile Include="Publishing\SetAvailablePageLayouts.cs" />
=======
    <Compile Include="RecycleBin\ClearTenantRecycleBinItem.cs" />
    <Compile Include="RecycleBin\ResetTenantRecycleBinItem.cs" />
    <Compile Include="RecycleBin\ResetRecycleBinItem.cs" />
    <Compile Include="RecycleBin\ClearRecycleBinItem.cs" />
>>>>>>> c5afe009
    <Compile Include="Search\GetSiteSearchQueryResults.cs" />
    <Compile Include="Search\SetSearchConfiguration.cs" />
    <Compile Include="Search\GetSearchConfiguration.cs" />
    <Compile Include="RecycleBin\ResetRecycleBinItems.cs" />
    <Compile Include="RecycleBin\MoveRecycleBinItems.cs" />
    <Compile Include="Site\GetAuditing.cs" />
    <Compile Include="RecycleBin\ClearRecycleBinItems.cs" />
    <Compile Include="RecycleBin\GetRecycleBinItems.cs" />
    <Compile Include="Site\SetAuditing.cs" />
    <Compile Include="Taxonomy\RemoveTaxonomyItem.cs" />
    <Compile Include="Taxonomy\RemoveTermGroup.cs" />
    <Compile Include="Taxonomy\ImportTermGroupFromXml.cs" />
    <Compile Include="Taxonomy\ExportTermGroupToXml.cs" />
    <Compile Include="Taxonomy\NewTermGroup.cs" />
    <Compile Include="Taxonomy\GetTermGroup.cs" />
    <Compile Include="Taxonomy\ImportTermSet.cs" />
    <Compile Include="UserProfiles\SetUserProfileProperty.cs" />
    <Compile Include="Utilities\HttpHelper.cs" />
    <Compile Include="WebParts\GetWebPartProperty.cs" />
    <Compile Include="Branding\RemoveJavaScriptLink.cs" />
    <Compile Include="Branding\AddJavaScriptLink.cs" />
    <Compile Include="Branding\AddJavaScriptBlock.cs" />
    <Compile Include="WebParts\GetWebPartXml.cs" />
    <Compile Include="Files\GetFolderItem.cs" />
    <Compile Include="Web\GetRequestAccessEmails.cs" />
    <Compile Include="Web\InvokeWebAction.cs" />
    <Compile Include="Files\EnsureFolder.cs" />
    <Compile Include="Files\AddFolder.cs" />
    <Compile Include="Web\RemovedIndexedProperty.cs" />
    <Compile Include="Files\RemoveFile.cs" />
    <Compile Include="Web\GetIndexedPropertyKeys.cs" />
    <Compile Include="Web\AddIndexedProperty.cs" />
    <Compile Include="Files\RemoveFolder.cs" />
    <Compile Include="Web\RemoveWeb.cs" />
    <Compile Include="Web\SetRequestAccessEmails.cs" />
    <Compile Include="Workflows\AddWorkflowDefinition.cs" />
    <Compile Include="Workflows\ResumeWorkflowInstance.cs" />
    <Compile Include="Workflows\StopWorkflowInstance.cs" />
    <Compile Include="Workflows\RemoveWorkflowDefinition.cs" />
    <Compile Include="Workflows\RemoveWorkflowSubscription.cs" />
    <Compile Include="Workflows\AddWorkflowSubscription.cs" />
    <Compile Include="Workflows\GetWorkflowDefinition.cs" />
    <Compile Include="Workflows\GetWorkflowSubscription.cs" />
    <None Include="app.config" />
    <None Include="ModuleFiles\SharePointPnP.PowerShell.Online.Commands.Format.ps1xml">
      <CopyToOutputDirectory>Always</CopyToOutputDirectory>
    </None>
    <None Include="packages.config" />
    <None Include="Samples\Connections.ps1" />
    <None Include="Samples\GetContext.ps1" />
    <Compile Include="Principals\NewGroup.cs" />
    <Compile Include="Publishing\AddPublishingPage.cs" />
    <Compile Include="Publishing\AddHtmlPublishingPageLayout.cs" />
    <Compile Include="Publishing\AddPublishingPageLayout.cs" />
    <Compile Include="Site\UninstallSolution.cs" />
    <Compile Include="Site\InstallSolution.cs" />
    <Compile Include="Taxonomy\GetTaxonomyItem.cs" />
    <Compile Include="Taxonomy\SetTaxonomyFieldValue.cs" />
    <Compile Include="Lists\GetList.cs" />
    <Compile Include="Lists\NewList.cs" />
    <Compile Include="Principals\RemoveUserFromGroup.cs" />
    <Compile Include="Principals\AddUserToGroup.cs" />
    <Compile Include="Principals\GetGroup.cs" />
    <Compile Include="Principals\NewUser.cs" />
    <Compile Include="Properties\Resources.Designer.cs">
      <AutoGen>True</AutoGen>
      <DesignTime>True</DesignTime>
      <DependentUpon>Resources.resx</DependentUpon>
    </Compile>
    <Compile Include="Site\SetAppSideLoading.cs" />
    <Compile Include="Site\GetSite.cs" />
    <Compile Include="Admin\RemoveTenantSite.cs" />
    <Compile Include="Admin\NewTenantSite.cs" />
    <Compile Include="Taxonomy\ImportTaxonomy.cs" />
    <Compile Include="Taxonomy\ExportTaxonomy.cs" />
    <Compile Include="Taxonomy\GetTaxonomySession.cs" />
    <Compile Include="UserProfiles\GetUserProfileProperty.cs" />
    <Compile Include="UserProfiles\NewPersonalSite.cs" />
    <Compile Include="Utilities\CredentialManager.cs" />
    <Compile Include="Utilities\SendMail.cs" />
    <Compile Include="WebParts\AddWebPartToWebPartPage.cs" />
    <Compile Include="WebParts\AddWebPartToWikiPage.cs" />
    <Compile Include="Branding\AddNavigationNode.cs" />
    <Compile Include="WebParts\SetWebPartProperty.cs" />
    <Compile Include="WebParts\RemoveWebPart.cs" />
    <Compile Include="WebParts\GetWebPart.cs" />
    <Compile Include="Base\SPOCmdlet.cs" />
    <Compile Include="Apps\ImportAppPackage.cs" />
    <Compile Include="Apps\GetAppInstance.cs" />
    <Compile Include="Files\GetFile.cs" />
    <Compile Include="Web\GetWeb.cs" />
    <Compile Include="Web\GetSubwebs.cs" />
    <Compile Include="Files\FindFile.cs" />
    <Compile Include="Branding\RemoveCustomAction.cs" />
    <Compile Include="Branding\GetCustomAction.cs" />
    <Compile Include="Branding\AddCustomAction.cs" />
    <Compile Include="Web\GetPropertyBag.cs" />
    <Compile Include="Branding\RemoveNavigationNode.cs">
      <SubType>Code</SubType>
    </Compile>
    <Compile Include="Web\RemovePropertyBagValue.cs" />
    <Compile Include="Web\RequestReIndexWeb.cs" />
    <Compile Include="Branding\GetMasterPage.cs" />
    <Compile Include="Branding\GetHomepage.cs" />
    <Compile Include="Branding\SetMinimalDownloadStrategy.cs" />
    <Compile Include="Branding\SetHomepage.cs" />
    <Compile Include="Web\SetPropertyBagValue.cs" />
    <Compile Include="Web\SetIndexedProperties.cs" />
    <Compile Include="Files\SetFileCheckedIn.cs" />
    <Compile Include="Files\SetFileCheckedOut.cs" />
    <Compile Include="Files\AddFile.cs" />
    <Compile Include="Features\DisableFeature.cs" />
    <Compile Include="Features\EnableFeature.cs" />
    <Compile Include="Web\NewWeb.cs" />
    <Compile Include="Properties\AssemblyInfo.cs" />
    <Compile Include="Branding\SetMasterPage.cs" />
    <Compile Include="Branding\SetTheme.cs" />
    <Compile Include="Base\SPOWebCmdlet.cs" />
    <Compile Include="Web\SetWeb.cs" />
    <Compile Include="Publishing\RemoveWikiPage.cs" />
    <Compile Include="Publishing\AddWikiPage.cs" />
    <Compile Include="Publishing\GetWikiPageContent.cs" />
    <Compile Include="Publishing\SetWikiPageContent.cs" />
    <None Include="Samples\ProvisionSite.ps1" />
  </ItemGroup>
  <ItemGroup>
    <ProjectReference Include="..\HelpAttributes\SharePointPnP.PowerShell.CmdletHelpAttributes.csproj">
      <Project>{fdd50bbd-ae78-4b10-9549-0566686719ab}</Project>
      <Name>SharePointPnP.PowerShell.CmdletHelpAttributes</Name>
    </ProjectReference>
  </ItemGroup>
  <ItemGroup>
    <WCFMetadata Include="Service References\" />
  </ItemGroup>
  <ItemGroup>
    <EmbeddedResource Include="Properties\Resources.resx">
      <Generator>ResXFileCodeGenerator</Generator>
      <LastGenOutput>Resources.Designer.cs</LastGenOutput>
      <SubType>Designer</SubType>
    </EmbeddedResource>
  </ItemGroup>
  <ItemGroup>
    <None Include="ModuleFiles\SharePointPnP.PowerShell.2016.Commands.Format.ps1xml">
      <CopyToOutputDirectory>Always</CopyToOutputDirectory>
    </None>
    <None Include="ModuleFiles\SharePointPnP.PowerShell.2013.Commands.Format.ps1xml">
      <CopyToOutputDirectory>Always</CopyToOutputDirectory>
    </None>
  </ItemGroup>
  <ItemGroup>
    <Resource Include="Resources\pnp.ico" />
  </ItemGroup>
  <ItemGroup />
  <Import Project="$(MSBuildToolsPath)\Microsoft.CSharp.targets" />
  <PropertyGroup>
    <PostBuildEvent>"$(SolutionDir)\CmdletHelpGenerator\bin\$(ConfigurationName)\SharePointPnP.PowerShell.CmdletHelpGenerator.exe"  "$(TargetPath)" "$(TargetDir)\$(TargetFileName)-help.xml" "$(ConfigurationName)" "$(SolutionDir)
      C:\windows\system32\windowspowershell\v1.0\powershell.exe -ExecutionPolicy bypass -NoLogo -NonInteractive -Command .'$(SolutionDir)PostBuild.ps1' -ProjectDir:'$(ProjectDir)' -ConfigurationName:'$(ConfigurationName)' -TargetDir:'$(TargetDir)' -TargetFileName:'$(TargetFileName)' -TargetName:'$(TargetName)' -SolutionDir:'$(SolutionDir)'
</PostBuildEvent>
    <ProjectGuid>{1DDE6F0A-CA49-419A-9CE8-A6CA02F43CE0}</ProjectGuid>
  </PropertyGroup>
  <!-- To modify your build process, add your task inside one of the targets below and uncomment it. 
       Other similar extension points exist, see Microsoft.Common.targets.
  <Target Name="BeforeBuild">
  </Target>
  <Target Name="AfterBuild">
  </Target>
  -->
</Project><|MERGE_RESOLUTION|>--- conflicted
+++ resolved
@@ -359,13 +359,10 @@
     <Reference Include="System.Xml" />
   </ItemGroup>
   <ItemGroup>
-<<<<<<< HEAD
     <Compile Include="Files\CopyFile.cs" />
     <Compile Include="Files\MoveFile.cs" />
     <Compile Include="Files\RenameFile.cs" />
-=======
     <Compile Include="Base\PipeBinds\RecycleBinItemPipeBind.cs" />
->>>>>>> c5afe009
     <Compile Include="Graph\GetUnifiedGroup.cs" />
     <Compile Include="Admin\GetWebTemplates.cs" />
     <Compile Include="Admin\GetTimeZoneId.cs" />
@@ -501,15 +498,12 @@
     <Compile Include="Provider\SPODriveParameters.cs" />
     <Compile Include="Provider\SPOProvider.cs" />
     <Compile Include="Publishing\AddMasterPage.cs" />
-<<<<<<< HEAD
-    <Compile Include="Publishing\SetDefaultPageLayout.cs" />
-    <Compile Include="Publishing\SetAvailablePageLayouts.cs" />
-=======
     <Compile Include="RecycleBin\ClearTenantRecycleBinItem.cs" />
     <Compile Include="RecycleBin\ResetTenantRecycleBinItem.cs" />
     <Compile Include="RecycleBin\ResetRecycleBinItem.cs" />
     <Compile Include="RecycleBin\ClearRecycleBinItem.cs" />
->>>>>>> c5afe009
+    <Compile Include="Publishing\SetDefaultPageLayout.cs" />
+    <Compile Include="Publishing\SetAvailablePageLayouts.cs" />
     <Compile Include="Search\GetSiteSearchQueryResults.cs" />
     <Compile Include="Search\SetSearchConfiguration.cs" />
     <Compile Include="Search\GetSearchConfiguration.cs" />
