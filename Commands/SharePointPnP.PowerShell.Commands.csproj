--- conflicted
+++ resolved
@@ -497,11 +497,8 @@
     <Compile Include="Provider\SPODriveParameters.cs" />
     <Compile Include="Provider\SPOProvider.cs" />
     <Compile Include="Publishing\AddMasterPage.cs" />
-<<<<<<< HEAD
+    <Compile Include="Publishing\SetDefaultPageLayout.cs" />
     <Compile Include="Publishing\SetAvailablePageLayouts.cs" />
-=======
-    <Compile Include="Publishing\SetDefaultPageLayout.cs" />
->>>>>>> 4540db31
     <Compile Include="Search\GetSiteSearchQueryResults.cs" />
     <Compile Include="Search\SetSearchConfiguration.cs" />
     <Compile Include="Search\GetSearchConfiguration.cs" />
