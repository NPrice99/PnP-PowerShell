--- conflicted
+++ resolved
@@ -380,13 +380,9 @@
     <Compile Include="Base\ConnectSPOnline.cs" />
     <Compile Include="Admin\GetTenantSite.cs" />
     <Compile Include="Base\SetTraceLog.cs" />
-<<<<<<< HEAD
-    <Compile Include="Files\GetFolder.cs" />
-=======
     <Compile Include="Components\GalleryHelper.cs" />
     <Compile Include="Enums\TargetPlatform.cs" />
     <Compile Include="Enums\TargetScope.cs" />
->>>>>>> 6bf7800e
     <Compile Include="Provisioning\AddFileToProvisioningTemplate.cs" />
     <Compile Include="Provisioning\LoadProvisioningTemplate.cs" />
     <Compile Include="Provisioning\NewProvisioningTemplate.cs" />
