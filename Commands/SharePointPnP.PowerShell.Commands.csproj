﻿<?xml version="1.0" encoding="utf-8"?>
<Project ToolsVersion="4.0" DefaultTargets="Build" xmlns="http://schemas.microsoft.com/developer/msbuild/2003">
  <Import Project="$(MSBuildExtensionsPath)\$(MSBuildToolsVersion)\Microsoft.Common.props" Condition="Exists('$(MSBuildExtensionsPath)\$(MSBuildToolsVersion)\Microsoft.Common.props')" />
  <PropertyGroup Condition=" '$(Configuration)' == 'debug' Or '$(Configuration)' == 'release' ">
    <Configuration Condition=" '$(Configuration)' == '' ">Debug</Configuration>
    <PnPCorePath Condition=" '$(PnPCorePath)' == '' ">
    </PnPCorePath>
    <Platform Condition=" '$(Platform)' == '' ">AnyCPU</Platform>
    <ProjectGuid>{1DDE6F0A-CA49-419A-9CE8-A6CA02F43CE0}</ProjectGuid>
    <OutputType>Library</OutputType>
    <AppDesignerFolder>Properties</AppDesignerFolder>
    <RootNamespace>SharePointPnP.PowerShell.Commands</RootNamespace>
    <AssemblyName>SharePointPnP.PowerShell.Online.Commands</AssemblyName>
    <TargetFrameworkVersion>v4.5</TargetFrameworkVersion>
    <FileAlignment>512</FileAlignment>
    <SccProjectName>
    </SccProjectName>
    <SccLocalPath>
    </SccLocalPath>
    <SccAuxPath>
    </SccAuxPath>
    <SccProvider>
    </SccProvider>
  </PropertyGroup>
  <PropertyGroup Condition=" '$(Configuration)' == 'debug15' Or '$(Configuration)' == 'release15' ">
    <Configuration Condition=" '$(Configuration)' == '' ">Debug</Configuration>
    <Platform Condition=" '$(Platform)' == '' ">AnyCPU</Platform>
    <ProjectGuid>{1DDE6F0A-CA49-419A-9CE8-A6CA02F43CE0}</ProjectGuid>
    <OutputType>Library</OutputType>
    <AppDesignerFolder>Properties</AppDesignerFolder>
    <RootNamespace>SharePointPnP.PowerShell.Commands</RootNamespace>
    <AssemblyName>SharePointPnP.PowerShell.2013.Commands</AssemblyName>
    <TargetFrameworkVersion>v4.5</TargetFrameworkVersion>
    <FileAlignment>512</FileAlignment>
    <SccProjectName>
    </SccProjectName>
    <SccLocalPath>
    </SccLocalPath>
    <SccAuxPath>
    </SccAuxPath>
    <SccProvider>
    </SccProvider>
  </PropertyGroup>
  <PropertyGroup Condition=" '$(Configuration)' == 'debug16' Or '$(Configuration)' == 'release16' ">
    <Configuration Condition=" '$(Configuration)' == '' ">Debug</Configuration>
    <Platform Condition=" '$(Platform)' == '' ">AnyCPU</Platform>
    <ProjectGuid>{1DDE6F0A-CA49-419A-9CE8-A6CA02F43CE0}</ProjectGuid>
    <OutputType>Library</OutputType>
    <AppDesignerFolder>Properties</AppDesignerFolder>
    <RootNamespace>SharePointPnP.PowerShell.Commands</RootNamespace>
    <AssemblyName>SharePointPnP.PowerShell.2016.Commands</AssemblyName>
    <TargetFrameworkVersion>v4.5</TargetFrameworkVersion>
    <FileAlignment>512</FileAlignment>
    <SccProjectName>
    </SccProjectName>
    <SccLocalPath>
    </SccLocalPath>
    <SccAuxPath>
    </SccAuxPath>
    <SccProvider>
    </SccProvider>
  </PropertyGroup>
  <PropertyGroup Condition=" '$(Configuration)|$(Platform)' == 'Debug|AnyCPU' ">
    <DebugSymbols>true</DebugSymbols>
    <DebugType>full</DebugType>
    <Optimize>false</Optimize>
    <OutputPath>bin\Debug\</OutputPath>
    <DefineConstants>DEBUG;TRACE</DefineConstants>
    <ErrorReport>prompt</ErrorReport>
    <WarningLevel>4</WarningLevel>
  </PropertyGroup>
  <PropertyGroup Condition=" '$(Configuration)|$(Platform)' == 'Release|AnyCPU' ">
    <DebugType>pdbonly</DebugType>
    <Optimize>true</Optimize>
    <OutputPath>bin\Release\</OutputPath>
    <DefineConstants>TRACE</DefineConstants>
    <ErrorReport>prompt</ErrorReport>
    <WarningLevel>4</WarningLevel>
  </PropertyGroup>
  <PropertyGroup Condition="'$(Configuration)|$(Platform)' == 'Debug15|AnyCPU'">
    <DebugSymbols>true</DebugSymbols>
    <OutputPath>bin\Debug15\</OutputPath>
    <DefineConstants>TRACE;DEBUG;ONPREMISES;SP2013</DefineConstants>
    <DebugType>full</DebugType>
    <PlatformTarget>AnyCPU</PlatformTarget>
    <ErrorReport>prompt</ErrorReport>
    <CodeAnalysisRuleSet>MinimumRecommendedRules.ruleset</CodeAnalysisRuleSet>
  </PropertyGroup>
  <PropertyGroup Condition="'$(Configuration)|$(Platform)' == 'Release15|AnyCPU'">
    <OutputPath>bin\Release15\</OutputPath>
    <DefineConstants>TRACE;ONPREMISES;SP2013</DefineConstants>
    <Optimize>true</Optimize>
    <DebugType>pdbonly</DebugType>
    <PlatformTarget>AnyCPU</PlatformTarget>
    <ErrorReport>prompt</ErrorReport>
    <CodeAnalysisRuleSet>MinimumRecommendedRules.ruleset</CodeAnalysisRuleSet>
  </PropertyGroup>
  <PropertyGroup Condition="'$(Configuration)|$(Platform)' == 'Debug16|AnyCPU'">
    <DebugSymbols>true</DebugSymbols>
    <OutputPath>bin\Debug16\</OutputPath>
    <DefineConstants>TRACE;DEBUG;ONPREMISES;SP2016</DefineConstants>
    <DebugType>full</DebugType>
    <PlatformTarget>AnyCPU</PlatformTarget>
    <ErrorReport>prompt</ErrorReport>
    <CodeAnalysisRuleSet>MinimumRecommendedRules.ruleset</CodeAnalysisRuleSet>
  </PropertyGroup>
  <PropertyGroup Condition="'$(Configuration)|$(Platform)' == 'Release16|AnyCPU'">
    <OutputPath>bin\Release16\</OutputPath>
    <DefineConstants>TRACE;ONPREMISES;SP2016</DefineConstants>
    <Optimize>true</Optimize>
    <DebugType>pdbonly</DebugType>
    <PlatformTarget>AnyCPU</PlatformTarget>
    <ErrorReport>prompt</ErrorReport>
    <CodeAnalysisRuleSet>MinimumRecommendedRules.ruleset</CodeAnalysisRuleSet>
  </PropertyGroup>
  <PropertyGroup>
    <RootNamespace>SharePointPnP.PowerShell.Commands</RootNamespace>
  </PropertyGroup>
  <PropertyGroup>
    <ApplicationIcon>Resources\pnp.ico</ApplicationIcon>
  </PropertyGroup>
  <Choose>
    <When Condition=" '$(Configuration)' == 'debug' Or '$(Configuration)' == 'release' ">
      <ItemGroup>
        <Reference Include="Microsoft.Office.Client.Policy, Version=16.0.0.0, Culture=neutral, PublicKeyToken=71e9bce111e9429c, processorArchitecture=MSIL">
          <SpecificVersion>False</SpecificVersion>
          <HintPath>..\..\PnP-Sites-Core\Assemblies\16.1\Microsoft.Office.Client.Policy.dll</HintPath>
        </Reference>
        <Reference Include="Microsoft.Office.Client.TranslationServices, Version=16.0.0.0, Culture=neutral, PublicKeyToken=71e9bce111e9429c, processorArchitecture=MSIL">
          <SpecificVersion>False</SpecificVersion>
          <HintPath>..\..\PnP-Sites-Core\Assemblies\16.1\Microsoft.Office.Client.TranslationServices.dll</HintPath>
        </Reference>
        <Reference Include="Microsoft.Online.SharePoint.Client.Tenant, Version=16.0.0.0, Culture=neutral, PublicKeyToken=71e9bce111e9429c, processorArchitecture=MSIL">
          <SpecificVersion>False</SpecificVersion>
          <HintPath>..\..\PnP-Sites-Core\Assemblies\16.1\Microsoft.Online.SharePoint.Client.Tenant.dll</HintPath>
        </Reference>
        <Reference Include="Microsoft.SharePoint.Client, Version=16.0.0.0, Culture=neutral, PublicKeyToken=71e9bce111e9429c, processorArchitecture=MSIL">
          <SpecificVersion>False</SpecificVersion>
          <HintPath>..\..\PnP-Sites-Core\Assemblies\16.1\Microsoft.SharePoint.Client.dll</HintPath>
        </Reference>
        <Reference Include="Microsoft.SharePoint.Client.DocumentManagement, Version=16.0.0.0, Culture=neutral, PublicKeyToken=71e9bce111e9429c, processorArchitecture=MSIL">
          <SpecificVersion>False</SpecificVersion>
          <HintPath>..\..\PnP-Sites-Core\Assemblies\16.1\Microsoft.SharePoint.Client.DocumentManagement.dll</HintPath>
        </Reference>
        <Reference Include="Microsoft.SharePoint.Client.Publishing, Version=16.0.0.0, Culture=neutral, PublicKeyToken=71e9bce111e9429c, processorArchitecture=MSIL">
          <SpecificVersion>False</SpecificVersion>
          <HintPath>..\..\PnP-Sites-Core\Assemblies\16.1\Microsoft.SharePoint.Client.Publishing.dll</HintPath>
        </Reference>
        <Reference Include="Microsoft.SharePoint.Client.Runtime, Version=16.0.0.0, Culture=neutral, PublicKeyToken=71e9bce111e9429c, processorArchitecture=MSIL">
          <SpecificVersion>False</SpecificVersion>
          <HintPath>..\..\PnP-Sites-Core\Assemblies\16.1\Microsoft.SharePoint.Client.Runtime.dll</HintPath>
        </Reference>
        <Reference Include="Microsoft.SharePoint.Client.Search, Version=16.0.0.0, Culture=neutral, PublicKeyToken=71e9bce111e9429c, processorArchitecture=MSIL">
          <SpecificVersion>False</SpecificVersion>
          <HintPath>..\..\PnP-Sites-Core\Assemblies\16.1\Microsoft.SharePoint.Client.Search.dll</HintPath>
        </Reference>
        <Reference Include="Microsoft.SharePoint.Client.Search.Applications, Version=16.0.0.0, Culture=neutral, PublicKeyToken=71e9bce111e9429c, processorArchitecture=MSIL">
          <SpecificVersion>False</SpecificVersion>
          <HintPath>..\..\PnP-Sites-Core\Assemblies\16.1\Microsoft.SharePoint.Client.Search.Applications.dll</HintPath>
        </Reference>
        <Reference Include="Microsoft.SharePoint.Client.Taxonomy, Version=16.0.0.0, Culture=neutral, PublicKeyToken=71e9bce111e9429c, processorArchitecture=MSIL">
          <SpecificVersion>False</SpecificVersion>
          <HintPath>..\..\PnP-Sites-Core\Assemblies\16.1\Microsoft.SharePoint.Client.Taxonomy.dll</HintPath>
        </Reference>
        <Reference Include="Microsoft.SharePoint.Client.UserProfiles, Version=16.0.0.0, Culture=neutral, PublicKeyToken=71e9bce111e9429c, processorArchitecture=MSIL">
          <SpecificVersion>False</SpecificVersion>
          <HintPath>..\..\PnP-Sites-Core\Assemblies\16.1\Microsoft.SharePoint.Client.UserProfiles.dll</HintPath>
        </Reference>
        <Reference Include="Microsoft.SharePoint.Client.WorkflowServices, Version=16.0.0.0, Culture=neutral, PublicKeyToken=71e9bce111e9429c, processorArchitecture=MSIL">
          <SpecificVersion>False</SpecificVersion>
          <HintPath>..\..\PnP-Sites-Core\Assemblies\16.1\Microsoft.SharePoint.Client.WorkflowServices.dll</HintPath>
        </Reference>
      </ItemGroup>
    </When>
    <When Condition=" '$(Configuration)' == 'debug16' Or '$(Configuration)' == 'release16' ">
      <ItemGroup>
        <Reference Include="Microsoft.Office.Client.Policy, Version=16.0.0.0, Culture=neutral, PublicKeyToken=71e9bce111e9429c, processorArchitecture=MSIL">
          <SpecificVersion>False</SpecificVersion>
          <HintPath>..\..\PnP-Sites-Core\Assemblies\16.0\Microsoft.Office.Client.Policy.dll</HintPath>
        </Reference>
        <Reference Include="Microsoft.Office.Client.TranslationServices, Version=16.0.0.0, Culture=neutral, PublicKeyToken=71e9bce111e9429c, processorArchitecture=MSIL">
          <SpecificVersion>False</SpecificVersion>
          <HintPath>..\..\PnP-Sites-Core\Assemblies\16.0\Microsoft.Office.Client.TranslationServices.dll</HintPath>
        </Reference>
        <Reference Include="Microsoft.Online.SharePoint.Client.Tenant, Version=16.0.0.0, Culture=neutral, PublicKeyToken=71e9bce111e9429c, processorArchitecture=MSIL">
          <SpecificVersion>False</SpecificVersion>
          <HintPath>..\..\PnP-Sites-Core\Assemblies\16.0\Microsoft.Online.SharePoint.Client.Tenant.dll</HintPath>
        </Reference>
        <Reference Include="Microsoft.SharePoint.Client, Version=16.0.0.0, Culture=neutral, PublicKeyToken=71e9bce111e9429c, processorArchitecture=MSIL">
          <SpecificVersion>False</SpecificVersion>
          <HintPath>..\..\PnP-Sites-Core\Assemblies\16.0\Microsoft.SharePoint.Client.dll</HintPath>
        </Reference>
        <Reference Include="Microsoft.SharePoint.Client.DocumentManagement, Version=16.0.0.0, Culture=neutral, PublicKeyToken=71e9bce111e9429c, processorArchitecture=MSIL">
          <SpecificVersion>False</SpecificVersion>
          <HintPath>..\..\PnP-Sites-Core\Assemblies\16.0\Microsoft.SharePoint.Client.DocumentManagement.dll</HintPath>
        </Reference>
        <Reference Include="Microsoft.SharePoint.Client.Publishing, Version=16.0.0.0, Culture=neutral, PublicKeyToken=71e9bce111e9429c, processorArchitecture=MSIL">
          <SpecificVersion>False</SpecificVersion>
          <HintPath>..\..\PnP-Sites-Core\Assemblies\16.0\Microsoft.SharePoint.Client.Publishing.dll</HintPath>
        </Reference>
        <Reference Include="Microsoft.SharePoint.Client.Runtime, Version=16.0.0.0, Culture=neutral, PublicKeyToken=71e9bce111e9429c, processorArchitecture=MSIL">
          <SpecificVersion>False</SpecificVersion>
          <HintPath>..\..\PnP-Sites-Core\Assemblies\16.0\Microsoft.SharePoint.Client.Runtime.dll</HintPath>
        </Reference>
        <Reference Include="Microsoft.SharePoint.Client.Search, Version=16.0.0.0, Culture=neutral, PublicKeyToken=71e9bce111e9429c, processorArchitecture=MSIL">
          <SpecificVersion>False</SpecificVersion>
          <HintPath>..\..\PnP-Sites-Core\Assemblies\16.0\Microsoft.SharePoint.Client.Search.dll</HintPath>
        </Reference>
        <Reference Include="Microsoft.SharePoint.Client.Search.Applications, Version=16.0.0.0, Culture=neutral, PublicKeyToken=71e9bce111e9429c, processorArchitecture=MSIL">
          <SpecificVersion>False</SpecificVersion>
          <HintPath>..\..\PnP-Sites-Core\Assemblies\16.0\Microsoft.SharePoint.Client.Search.Applications.dll</HintPath>
        </Reference>
        <Reference Include="Microsoft.SharePoint.Client.Taxonomy, Version=16.0.0.0, Culture=neutral, PublicKeyToken=71e9bce111e9429c, processorArchitecture=MSIL">
          <SpecificVersion>False</SpecificVersion>
          <HintPath>..\..\PnP-Sites-Core\Assemblies\16.0\Microsoft.SharePoint.Client.Taxonomy.dll</HintPath>
        </Reference>
        <Reference Include="Microsoft.SharePoint.Client.UserProfiles, Version=16.0.0.0, Culture=neutral, PublicKeyToken=71e9bce111e9429c, processorArchitecture=MSIL">
          <SpecificVersion>False</SpecificVersion>
          <HintPath>..\..\PnP-Sites-Core\Assemblies\16.0\Microsoft.SharePoint.Client.UserProfiles.dll</HintPath>
        </Reference>
        <Reference Include="Microsoft.SharePoint.Client.WorkflowServices, Version=16.0.0.0, Culture=neutral, PublicKeyToken=71e9bce111e9429c, processorArchitecture=MSIL">
          <SpecificVersion>False</SpecificVersion>
          <HintPath>..\..\PnP-Sites-Core\Assemblies\16.0\Microsoft.SharePoint.Client.WorkflowServices.dll</HintPath>
        </Reference>
      </ItemGroup>
    </When>
    <Otherwise>
      <ItemGroup>
        <Reference Include="Microsoft.Office.Client.Policy, Version=15.0.0.0, Culture=neutral, PublicKeyToken=71e9bce111e9429c, processorArchitecture=MSIL">
          <SpecificVersion>False</SpecificVersion>
          <HintPath>..\..\PnP-Sites-Core\Assemblies\15\Microsoft.Office.Client.Policy.dll</HintPath>
        </Reference>
        <Reference Include="Microsoft.Office.Client.TranslationServices, Version=15.0.0.0, Culture=neutral, PublicKeyToken=71e9bce111e9429c, processorArchitecture=MSIL">
          <SpecificVersion>False</SpecificVersion>
          <HintPath>..\..\PnP-Sites-Core\Assemblies\15\Microsoft.Office.Client.TranslationServices.dll</HintPath>
        </Reference>
        <Reference Include="Microsoft.Online.SharePoint.Client.Tenant, Version=15.0.0.0, Culture=neutral, PublicKeyToken=71e9bce111e9429c, processorArchitecture=MSIL">
          <SpecificVersion>False</SpecificVersion>
          <HintPath>..\..\PnP-Sites-Core\Assemblies\15\Microsoft.Online.SharePoint.Client.Tenant.dll</HintPath>
        </Reference>
        <Reference Include="Microsoft.SharePoint.Client, Version=15.0.0.0, Culture=neutral, PublicKeyToken=71e9bce111e9429c, processorArchitecture=MSIL">
          <SpecificVersion>False</SpecificVersion>
          <HintPath>..\..\PnP-Sites-Core\Assemblies\15\Microsoft.SharePoint.Client.dll</HintPath>
        </Reference>
        <Reference Include="Microsoft.SharePoint.Client.DocumentManagement, Version=15.0.0.0, Culture=neutral, PublicKeyToken=71e9bce111e9429c, processorArchitecture=MSIL">
          <SpecificVersion>False</SpecificVersion>
          <HintPath>..\..\PnP-Sites-Core\Assemblies\15\Microsoft.SharePoint.Client.DocumentManagement.dll</HintPath>
        </Reference>
        <Reference Include="Microsoft.SharePoint.Client.Publishing, Version=15.0.0.0, Culture=neutral, PublicKeyToken=71e9bce111e9429c, processorArchitecture=MSIL">
          <SpecificVersion>False</SpecificVersion>
          <HintPath>..\..\PnP-Sites-Core\Assemblies\15\Microsoft.SharePoint.Client.Publishing.dll</HintPath>
        </Reference>
        <Reference Include="Microsoft.SharePoint.Client.Runtime, Version=15.0.0.0, Culture=neutral, PublicKeyToken=71e9bce111e9429c, processorArchitecture=MSIL">
          <SpecificVersion>False</SpecificVersion>
          <HintPath>..\..\PnP-Sites-Core\Assemblies\15\Microsoft.SharePoint.Client.Runtime.dll</HintPath>
        </Reference>
        <Reference Include="Microsoft.SharePoint.Client.Search, Version=15.0.0.0, Culture=neutral, PublicKeyToken=71e9bce111e9429c, processorArchitecture=MSIL">
          <SpecificVersion>False</SpecificVersion>
          <HintPath>..\..\PnP-Sites-Core\Assemblies\15\Microsoft.SharePoint.Client.Search.dll</HintPath>
        </Reference>
        <Reference Include="Microsoft.SharePoint.Client.Search.Applications, Version=15.0.0.0, Culture=neutral, PublicKeyToken=71e9bce111e9429c, processorArchitecture=MSIL">
          <SpecificVersion>False</SpecificVersion>
          <HintPath>..\..\PnP-Sites-Core\Assemblies\15\Microsoft.SharePoint.Client.Search.Applications.dll</HintPath>
        </Reference>
        <Reference Include="Microsoft.SharePoint.Client.Taxonomy, Version=15.0.0.0, Culture=neutral, PublicKeyToken=71e9bce111e9429c, processorArchitecture=MSIL">
          <SpecificVersion>False</SpecificVersion>
          <HintPath>..\..\PnP-Sites-Core\Assemblies\15\Microsoft.SharePoint.Client.Taxonomy.dll</HintPath>
        </Reference>
        <Reference Include="Microsoft.SharePoint.Client.UserProfiles, Version=15.0.0.0, Culture=neutral, PublicKeyToken=71e9bce111e9429c, processorArchitecture=MSIL">
          <SpecificVersion>False</SpecificVersion>
          <HintPath>..\..\PnP-Sites-Core\Assemblies\15\Microsoft.SharePoint.Client.UserProfiles.dll</HintPath>
        </Reference>
        <Reference Include="Microsoft.SharePoint.Client.WorkflowServices, Version=15.0.0.0, Culture=neutral, PublicKeyToken=71e9bce111e9429c, processorArchitecture=MSIL">
          <SpecificVersion>False</SpecificVersion>
          <HintPath>..\..\PnP-Sites-Core\Assemblies\15\Microsoft.SharePoint.Client.WorkflowServices.dll</HintPath>
        </Reference>
      </ItemGroup>
    </Otherwise>
  </Choose>
  <Choose>
    <When Condition=" '$(PnPCorePath)' == '' ">
      <ItemGroup>
        <Reference Include="OfficeDevPnP.Core">
          <SpecificVersion>False</SpecificVersion>
          <HintPath>..\..\PnP-Sites-Core\Core\OfficeDevPnP.Core\bin\$(Configuration)\OfficeDevPnP.Core.dll</HintPath>
        </Reference>
      </ItemGroup>
    </When>
    <Otherwise>
      <ItemGroup>
        <Reference Include="OfficeDevPnP.Core">
          <SpecificVersion>False</SpecificVersion>
          <HintPath>$(PnPCorePath)</HintPath>
        </Reference>
      </ItemGroup>
    </Otherwise>
  </Choose>
  <ItemGroup>
    <Reference Include="Microsoft.Data.Edm, Version=5.6.2.0, Culture=neutral, PublicKeyToken=31bf3856ad364e35, processorArchitecture=MSIL">
      <HintPath>..\packages\Microsoft.Data.Edm.5.6.2\lib\net40\Microsoft.Data.Edm.dll</HintPath>
    </Reference>
    <Reference Include="Microsoft.Data.OData, Version=5.6.2.0, Culture=neutral, PublicKeyToken=31bf3856ad364e35, processorArchitecture=MSIL">
      <HintPath>..\packages\Microsoft.Data.OData.5.6.2\lib\net40\Microsoft.Data.OData.dll</HintPath>
    </Reference>
    <Reference Include="Microsoft.Data.Services.Client, Version=5.6.2.0, Culture=neutral, PublicKeyToken=31bf3856ad364e35, processorArchitecture=MSIL">
      <HintPath>..\packages\Microsoft.Data.Services.Client.5.6.2\lib\net40\Microsoft.Data.Services.Client.dll</HintPath>
    </Reference>
    <Reference Include="Microsoft.Extensions.DependencyInjection.Abstractions, Version=1.0.0.0, Culture=neutral, PublicKeyToken=adb9793829ddae60, processorArchitecture=MSIL">
      <HintPath>..\packages\Microsoft.Extensions.DependencyInjection.Abstractions.1.0.0\lib\netstandard1.0\Microsoft.Extensions.DependencyInjection.Abstractions.dll</HintPath>
      <Private>True</Private>
    </Reference>
    <Reference Include="Microsoft.Extensions.Options, Version=1.0.0.0, Culture=neutral, PublicKeyToken=adb9793829ddae60, processorArchitecture=MSIL">
      <HintPath>..\packages\Microsoft.Extensions.Options.1.0.0\lib\netstandard1.0\Microsoft.Extensions.Options.dll</HintPath>
      <Private>True</Private>
    </Reference>
    <Reference Include="Microsoft.Extensions.Primitives, Version=1.0.0.0, Culture=neutral, PublicKeyToken=adb9793829ddae60, processorArchitecture=MSIL">
      <HintPath>..\packages\Microsoft.Extensions.Primitives.1.0.0\lib\netstandard1.0\Microsoft.Extensions.Primitives.dll</HintPath>
      <Private>True</Private>
    </Reference>
    <Reference Include="Microsoft.Extensions.WebEncoders, Version=1.0.0.0, Culture=neutral, PublicKeyToken=adb9793829ddae60, processorArchitecture=MSIL">
      <HintPath>..\packages\Microsoft.Extensions.WebEncoders.1.0.0\lib\netstandard1.0\Microsoft.Extensions.WebEncoders.dll</HintPath>
      <Private>True</Private>
    </Reference>
    <Reference Include="Microsoft.Graph, Version=1.1.1.0, Culture=neutral, PublicKeyToken=31bf3856ad364e35, processorArchitecture=MSIL">
      <HintPath>..\packages\Microsoft.Graph.1.1.1\lib\portable45-net45+win8+wpa81\Microsoft.Graph.dll</HintPath>
      <Private>True</Private>
    </Reference>
    <Reference Include="Microsoft.Graph.Core, Version=1.2.1.0, Culture=neutral, PublicKeyToken=31bf3856ad364e35, processorArchitecture=MSIL">
      <HintPath>..\packages\Microsoft.Graph.Core.1.2.1\lib\portable45-net45+win8+wpa81\Microsoft.Graph.Core.dll</HintPath>
      <Private>True</Private>
    </Reference>
    <Reference Include="Microsoft.Identity.Client, Version=1.0.0.0, Culture=neutral, PublicKeyToken=31bf3856ad364e35, processorArchitecture=MSIL">
      <HintPath>..\packages\Microsoft.Identity.Client.1.0.304142221-alpha\lib\net45\Microsoft.Identity.Client.dll</HintPath>
      <Private>True</Private>
    </Reference>
    <Reference Include="Microsoft.Identity.Client.Platform, Version=1.0.0.0, Culture=neutral, PublicKeyToken=31bf3856ad364e35, processorArchitecture=MSIL">
      <HintPath>..\packages\Microsoft.Identity.Client.1.0.304142221-alpha\lib\net45\Microsoft.Identity.Client.Platform.dll</HintPath>
      <Private>True</Private>
    </Reference>
    <Reference Include="Microsoft.IdentityModel, Version=3.5.0.0, Culture=neutral, PublicKeyToken=31bf3856ad364e35, processorArchitecture=MSIL">
      <HintPath>..\packages\Microsoft.IdentityModel.6.1.7600.16394\lib\net35\Microsoft.IdentityModel.dll</HintPath>
      <Private>True</Private>
    </Reference>
    <Reference Include="Microsoft.IdentityModel.Clients.ActiveDirectory, Version=2.18.0.0, Culture=neutral, PublicKeyToken=31bf3856ad364e35, processorArchitecture=MSIL">
      <HintPath>..\packages\Microsoft.IdentityModel.Clients.ActiveDirectory.2.18.206251556\lib\net45\Microsoft.IdentityModel.Clients.ActiveDirectory.dll</HintPath>
      <Private>True</Private>
    </Reference>
    <Reference Include="Microsoft.IdentityModel.Clients.ActiveDirectory.WindowsForms, Version=2.18.0.0, Culture=neutral, PublicKeyToken=31bf3856ad364e35, processorArchitecture=MSIL">
      <HintPath>..\packages\Microsoft.IdentityModel.Clients.ActiveDirectory.2.18.206251556\lib\net45\Microsoft.IdentityModel.Clients.ActiveDirectory.WindowsForms.dll</HintPath>
      <Private>True</Private>
    </Reference>
    <Reference Include="Microsoft.WindowsAzure.Configuration, Version=1.8.0.0, Culture=neutral, PublicKeyToken=31bf3856ad364e35, processorArchitecture=MSIL">
      <HintPath>..\packages\Microsoft.WindowsAzure.ConfigurationManager.1.8.0.0\lib\net35-full\Microsoft.WindowsAzure.Configuration.dll</HintPath>
    </Reference>
    <Reference Include="Microsoft.WindowsAzure.Storage, Version=4.3.0.0, Culture=neutral, PublicKeyToken=31bf3856ad364e35, processorArchitecture=MSIL">
      <HintPath>..\packages\WindowsAzure.Storage.4.3.0\lib\net40\Microsoft.WindowsAzure.Storage.dll</HintPath>
    </Reference>
    <Reference Include="Newtonsoft.Json, Version=9.0.0.0, Culture=neutral, PublicKeyToken=30ad4fe6b2a6aeed, processorArchitecture=MSIL">
      <HintPath>..\packages\Newtonsoft.Json.9.0.1\lib\net45\Newtonsoft.Json.dll</HintPath>
      <Private>True</Private>
    </Reference>
    <Reference Include="SharePointPnP.IdentityModel.Extensions, Version=1.2.2.0, Culture=neutral, PublicKeyToken=3751622786b357c2, processorArchitecture=MSIL">
      <HintPath>..\packages\SharePointPnP.IdentityModel.Extensions.1.2.2\lib\net45\SharePointPnP.IdentityModel.Extensions.dll</HintPath>
    </Reference>
    <Reference Include="System" />
    <Reference Include="Microsoft.PowerShell.Commands.Management" />
    <Reference Include="System.ComponentModel.Composition" />
    <Reference Include="System.Configuration" />
    <Reference Include="System.Core" />
    <Reference Include="System.Drawing" />
    <Reference Include="System.IdentityModel">
      <Private>False</Private>
    </Reference>
    <Reference Include="System.IdentityModel.Selectors" />
    <Reference Include="System.Management.Automation, Version=3.0.0.0, Culture=neutral, PublicKeyToken=31bf3856ad364e35, processorArchitecture=MSIL">
      <HintPath>..\packages\System.Management.Automation.dll.10.0.10586.0\lib\net40\System.Management.Automation.dll</HintPath>
      <Private>True</Private>
    </Reference>
    <Reference Include="System.Net.Http" />
    <Reference Include="System.Net.Http.Formatting, Version=5.2.3.0, Culture=neutral, PublicKeyToken=31bf3856ad364e35, processorArchitecture=MSIL">
      <HintPath>..\packages\Microsoft.AspNet.WebApi.Client.5.2.3\lib\net45\System.Net.Http.Formatting.dll</HintPath>
      <Private>True</Private>
    </Reference>
    <Reference Include="System.Runtime.Serialization" />
    <Reference Include="System.Security" />
    <Reference Include="System.ServiceModel" />
    <Reference Include="System.Spatial, Version=5.6.2.0, Culture=neutral, PublicKeyToken=31bf3856ad364e35, processorArchitecture=MSIL">
      <HintPath>..\packages\System.Spatial.5.6.2\lib\net40\System.Spatial.dll</HintPath>
    </Reference>
    <Reference Include="System.Text.Encodings.Web, Version=4.0.0.0, Culture=neutral, PublicKeyToken=cc7b13ffcd2ddd51, processorArchitecture=MSIL">
      <HintPath>..\packages\System.Text.Encodings.Web.4.0.0\lib\netstandard1.0\System.Text.Encodings.Web.dll</HintPath>
      <Private>True</Private>
    </Reference>
    <Reference Include="System.Web" />
    <Reference Include="System.Web.Extensions" />
    <Reference Include="System.Web.Http, Version=5.2.3.0, Culture=neutral, PublicKeyToken=31bf3856ad364e35, processorArchitecture=MSIL">
      <HintPath>..\packages\Microsoft.AspNet.WebApi.Core.5.2.3\lib\net45\System.Web.Http.dll</HintPath>
      <Private>True</Private>
    </Reference>
    <Reference Include="System.Windows.Forms" />
    <Reference Include="System.Xml.Linq" />
    <Reference Include="System.Data.DataSetExtensions" />
    <Reference Include="Microsoft.CSharp" />
    <Reference Include="System.Data" />
    <Reference Include="System.Xml" />
  </ItemGroup>
  <ItemGroup>
    <Compile Include="Base\PipeBinds\GenericObjectNameIdPipeBind.cs" />
    <Compile Include="Base\PipeBinds\WebPartPipeBind.cs" />
    <Compile Include="Base\PnPWebCmdlet.cs" />
    <Compile Include="Base\PropertyLoadingAttribute.cs" />
    <Compile Include="Base\PipeBinds\ImageRenditionPipeBind.cs" />
    <Compile Include="Base\PnPRetrievalsCmdlet.cs" />
    <Compile Include="Base\PnPWebRetrievalsCmdlet.cs" />
    <Compile Include="Base\PnPCmdlet.cs" />
    <Compile Include="Base\PnPAdminCmdlet.cs" />
    <Compile Include="ContentTypes\GetContentTypePublishingHubUrl.cs" />
    <Compile Include="Files\CopyFile.cs" />
    <Compile Include="Files\MoveFile.cs" />
    <Compile Include="Files\MoveFolder.cs" />
    <Compile Include="Files\RenameFile.cs" />
    <Compile Include="Base\PipeBinds\RecycleBinItemPipeBind.cs" />
    <Compile Include="Files\RenameFolder.cs" />
    <Compile Include="Graph\GetUnifiedGroup.cs" />
    <Compile Include="Admin\GetWebTemplates.cs" />
    <Compile Include="Admin\GetTimeZoneId.cs" />
    <Compile Include="Graph\NewUnifiedGroup.cs" />
    <Compile Include="Graph\RemoveUnifiedGroup.cs" />
    <Compile Include="Admin\SetTenantSite.cs">
      <SubType>Code</SubType>
    </Compile>
    <Compile Include="Apps\UninstallAppInstance.cs" />
    <Compile Include="Base\GetPnPAccessToken.cs" />
    <Compile Include="Base\GetProperty.cs" />
    <Compile Include="Base\GetAuthenticationRealm.cs" />
    <Compile Include="Base\Constants.cs" />
    <Compile Include="Base\GetAzureADManifestKeyCredentials.cs" />
    <Compile Include="Base\ConnectPnPMicrosoftGraph.cs" />
    <Compile Include="Base\PipeBinds\DocumentSetPipeBind.cs" />
    <Compile Include="Base\PipeBinds\FeaturePipeBind.cs" />
    <Compile Include="Base\PipeBinds\ListItemPipeBind.cs" />
    <Compile Include="Base\PipeBinds\FolderPipeBind.cs" />
    <Compile Include="Base\PipeBinds\TermGroupPipeBind.cs" />
    <Compile Include="Base\PipeBinds\UnifiedGroupPipeBind.cs" />
    <Compile Include="Base\PipeBinds\WorkflowInstancePipeBind.cs" />
    <Compile Include="Base\PipeBinds\WorkflowDefinitionPipeBind.cs" />
    <Compile Include="Base\PipeBinds\WorkflowSubscriptionPipeBind.cs" />
    <Compile Include="Base\GetContext.cs" />
    <Compile Include="Base\GetStoredCredential.cs" />
    <Compile Include="Base\GetHealthScore.cs" />
    <Compile Include="Base\ExecuteQuery.cs" />
    <Compile Include="Base\DisconnectSPOnline.cs" />
    <Compile Include="Base\PipeBinds\FieldPipeBind.cs" />
    <Compile Include="Base\PipeBinds\ListPipeBind.cs" />
    <Compile Include="Base\PipeBinds\AppPipeBind.cs" />
    <Compile Include="Base\PipeBinds\GroupPipeBind.cs" />
    <Compile Include="Base\PipeBinds\CredentialPipeBind.cs" />
    <Compile Include="Base\PipeBinds\ContentTypePipeBind.cs" />
    <Compile Include="Base\PipeBinds\WebPipeBind.cs" />
    <Compile Include="Base\PipeBinds\GuidPipeBind.cs" />
    <Compile Include="Base\PipeBinds\TaxonomyItemPipeBind.cs" />
    <Compile Include="Base\PnPAzureADConnection.cs" />
    <Compile Include="Base\PnPGraphCmdlet.cs" />
    <Compile Include="Base\SetContext.cs" />
    <Compile Include="Base\deprecated\SPOAdminCmdlet.deprecated.cs" />
    <Compile Include="Base\SPOnlineConnection.cs" />
    <Compile Include="Base\SPOnlineConnectionHelper.cs" />
    <Compile Include="Base\ConnectOnline.cs" />
    <Compile Include="Admin\GetTenantSite.cs" />
    <Compile Include="Base\SetTraceLog.cs" />
    <Compile Include="Components\GalleryHelper.cs" />
    <Compile Include="Enums\TargetPlatform.cs" />
    <Compile Include="Enums\TargetScope.cs" />
    <Compile Include="Files\GetFolder.cs" />
    <Compile Include="Graph\SetUnifiedGroup.cs" />
<<<<<<< HEAD
    <Compile Include="Lists\MoveLIstItemToRecycleBin.cs" />
=======
    <Compile Include="Lists\SetListItemPermission.cs" />
>>>>>>> b4ac64a8
    <Compile Include="Provider\SPOProxy\SPOProxyCmdletBase.cs" />
    <Compile Include="Lists\GetDefaultColumnValues.cs" />
    <Compile Include="Provider\Parameters\SPOChildItemsParameters.cs" />
    <Compile Include="Provider\Parameters\SPOContentParameters.cs" />
    <Compile Include="Provider\Parameters\SPODriveParameters.cs" />
    <Compile Include="Provider\SPOProxy\SPOProxyImplementation.cs" />
    <Compile Include="Provider\SPOProxy\SPOProxyCopyItem.cs" />
    <Compile Include="Provider\SPOProxy\SPOProxyMoveItem.cs" />
    <Compile Include="Provisioning\AddListFoldersToProvisioningTemplate.cs" />
    <Compile Include="Provisioning\AddDataRowsToProvisioningTemplate.cs" />
    <Compile Include="InformationManagement\ClosureState.cs" />
    <Compile Include="InformationManagement\GetSiteClosure.cs" />
    <Compile Include="InformationManagement\SetSiteClosure.cs" />
    <Compile Include="Provisioning\AddFileToProvisioningTemplate.cs" />
    <Compile Include="Provisioning\LoadProvisioningTemplate.cs" />
    <Compile Include="Provisioning\NewProvisioningTemplate.cs" />
    <Compile Include="Components\PnPTemplatesGalleryResultItem.cs" />
    <Compile Include="Components\ProvisioningTemplateInformation.cs" />
    <Compile Include="Provisioning\RemoveFileFromProvisioningTemplate.cs" />
    <Compile Include="Provisioning\SaveProvisioningTemplate.cs" />
    <Compile Include="Provisioning\GetProvisioningTemplateFromGallery.cs" />
    <Compile Include="Provisioning\SetProvisioningTemplateMetadata.cs" />
    <Compile Include="Provisioning\ConvertFolderToProvisioningTemplate.cs" />
    <Compile Include="Branding\DisableResponsiveUI.cs" />
    <Compile Include="Branding\EnableResponsiveUI.cs" />
    <Compile Include="Provisioning\ConvertProvisioningTemplate.cs" />
    <Compile Include="Branding\GetJavaScriptLink.cs" />
    <Compile Include="Provisioning\ApplyProvisioningTemplate.cs" />
    <Compile Include="Provisioning\GetProvisioningTemplate.cs" />
    <Compile Include="Provisioning\NewProvisioningTemplateFromFolder.cs" />
    <Compile Include="Branding\GetTheme.cs" />
    <Compile Include="ContentTypes\RemoveFieldFromContentType.cs" />
    <Compile Include="ContentTypes\RemoveContentTypeFromList.cs" />
    <Compile Include="ContentTypes\SetDefaultContentTypeToList.cs" />
    <Compile Include="ContentTypes\AddContentTypeToList.cs" />
    <Compile Include="DocumentSets\AddDocumentSet.cs" />
    <Compile Include="DocumentSets\GetDocumentSetTemplate.cs" />
    <Compile Include="DocumentSets\RemoveContentTypeFromDocumentSet.cs" />
    <Compile Include="DocumentSets\AddContentTypeToDocumentSet.cs" />
    <Compile Include="DocumentSets\SetDocumentSetField.cs" />
    <Compile Include="Enums\AssociatedGroupType.cs" />
    <Compile Include="Enums\ConnectionType.cs" />
    <Compile Include="Enums\CredentialType.cs" />
    <Compile Include="Enums\DocumentSetFieldScope.cs" />
    <Compile Include="Enums\Encoding.cs" />
    <Compile Include="Enums\SearchConfigurationScope.cs" />
    <Compile Include="Enums\CustomActionScope.cs" />
    <Compile Include="Enums\FeatureScope.cs" />
    <Compile Include="Enums\NavigationNodeTypeEnum.cs" />
    <Compile Include="Extensibility\NewExtensibilityHandlerObject.cs" />
    <Compile Include="Extensions\ClientExtensions.cs" />
    <Compile Include="ContentTypes\AddFieldToContentType.cs" />
    <Compile Include="ContentTypes\RemoveContentType.cs" />
    <Compile Include="ContentTypes\GetContentType.cs" />
    <Compile Include="ContentTypes\AddContentType.cs" />
    <Compile Include="Events\AddEventReceiver.cs" />
    <Compile Include="Events\GetEventReceiver.cs" />
    <Compile Include="Events\RemoveEventReceiver.cs" />
    <Compile Include="Extensions\ClientObjectExtensions.cs" />
    <Compile Include="Extensions\WebExtensions.cs" />
    <Compile Include="Features\GetFeature.cs" />
    <Compile Include="Fields\AddFieldFromXml.cs" />
    <Compile Include="Fields\AddTaxonomyField.cs" />
    <Compile Include="Fields\RemoveField.cs" />
    <Compile Include="Fields\GetField.cs" />
    <Compile Include="Fields\AddField.cs" />
    <Compile Include="InformationManagement\GetSitePolicy.cs" />
    <Compile Include="InformationManagement\SetSitePolicy.cs" />
    <Compile Include="InvokeAction\InvokeWebAction.cs" />
    <Compile Include="InvokeAction\InvokeWebActionParameter.cs" />
    <Compile Include="InvokeAction\InvokeWebActionResult.cs" />
    <Compile Include="Lists\AddListItem.cs" />
    <Compile Include="Lists\AddView.cs" />
    <Compile Include="Lists\RemoveListItem.cs" />
    <Compile Include="Lists\SetListItem.cs" />
    <Compile Include="Lists\GetListItem.cs" />
    <Compile Include="Lists\RequestReIndexList.cs" />
    <Compile Include="Lists\SetDefaultColumnValues.cs" />
    <Compile Include="Lists\GetView.cs" />
    <Compile Include="Lists\RemoveView.cs" />
    <Compile Include="Lists\RemoveList.cs" />
    <Compile Include="Base\PipeBinds\ViewPipeBind.cs" />
    <Compile Include="Lists\SetList.cs" />
    <Compile Include="Lists\SetListPermission.cs" />
    <Compile Include="Principals\SetGroupPermissions.cs" />
    <Compile Include="Principals\GetGroupPermissions.cs" />
    <Compile Include="Principals\RemoveGroup.cs" />
    <Compile Include="Principals\SetGroup.cs" />
    <Compile Include="Provider\SPOContentReaderWriter.cs" />
    <Compile Include="Provider\SPODriveCacheWeb.cs" />
    <Compile Include="Provider\SPODriveCacheItem.cs" />
    <Compile Include="Provider\SPODriveInfo.cs" />
    <Compile Include="Provider\SPOProvider.cs" />
    <Compile Include="Publishing\AddMasterPage.cs" />
    <Compile Include="Publishing\RemovePublishingImageRendition.cs" />
    <Compile Include="Publishing\GetPublishingImageRendition.cs" />
    <Compile Include="RecycleBin\ClearTenantRecycleBinItem.cs" />
    <Compile Include="RecycleBin\GetTenantRecycleBinItem.cs" />
    <Compile Include="RecycleBin\RestoreTenantRecycleBinItem.cs" />
    <Compile Include="RecycleBin\RestoreRecycleBinItem.cs" />
    <Compile Include="RecycleBin\ClearRecycleBinItem.cs" />
    <Compile Include="Publishing\AddPublishingImageRendition.cs" />
    <Compile Include="Publishing\SetDefaultPageLayout.cs" />
    <Compile Include="Publishing\SetAvailablePageLayouts.cs" />
    <Compile Include="Search\GetSiteSearchQueryResults.cs" />
    <Compile Include="Search\PnPResultTable.cs" />
    <Compile Include="Search\PnPResultTableCollection.cs" />
    <Compile Include="Search\SetSearchConfiguration.cs" />
    <Compile Include="Search\GetSearchConfiguration.cs" />
    <Compile Include="RecycleBin\MoveRecycleBinItem.cs" />
    <Compile Include="Search\SubmitSearchQuery.cs" />
    <Compile Include="Site\GetAuditing.cs" />
    <Compile Include="RecycleBin\GetRecycleBinItem.cs" />
    <Compile Include="Site\SetAuditing.cs" />
    <Compile Include="Taxonomy\GetSiteCollectionTermStore.cs" />
    <Compile Include="Taxonomy\GetTerm.cs" />
    <Compile Include="Taxonomy\GetTermSet.cs" />
    <Compile Include="Taxonomy\NewTerm.cs" />
    <Compile Include="Taxonomy\NewTermSet.cs" />
    <Compile Include="Taxonomy\RemoveTaxonomyItem.cs" />
    <Compile Include="Taxonomy\RemoveTermGroup.cs" />
    <Compile Include="Taxonomy\ImportTermGroupFromXml.cs" />
    <Compile Include="Taxonomy\ExportTermGroupToXml.cs" />
    <Compile Include="Taxonomy\NewTermGroup.cs" />
    <Compile Include="Taxonomy\GetTermGroup.cs" />
    <Compile Include="Taxonomy\ImportTermSet.cs" />
    <Compile Include="UserProfiles\SetUserProfileProperty.cs" />
    <Compile Include="Utilities\DynamicLinq.cs" />
    <Compile Include="Utilities\HttpHelper.cs" />
    <Compile Include="WebParts\GetWebPartProperty.cs" />
    <Compile Include="Branding\RemoveJavaScriptLink.cs" />
    <Compile Include="Branding\AddJavaScriptLink.cs" />
    <Compile Include="Branding\AddJavaScriptBlock.cs" />
    <Compile Include="WebParts\GetWebPartXml.cs" />
    <Compile Include="Files\GetFolderItem.cs" />
    <Compile Include="Web\GetRequestAccessEmails.cs" />
    <Compile Include="Web\InvokeWebAction.cs" />
    <Compile Include="Files\EnsureFolder.cs" />
    <Compile Include="Files\AddFolder.cs" />
    <Compile Include="Web\RemovedIndexedProperty.cs" />
    <Compile Include="Files\RemoveFile.cs" />
    <Compile Include="Web\GetIndexedPropertyKeys.cs" />
    <Compile Include="Web\AddIndexedProperty.cs" />
    <Compile Include="Files\RemoveFolder.cs" />
    <Compile Include="Web\RemoveWeb.cs" />
    <Compile Include="Web\SetWebPermission.cs" />
    <Compile Include="Web\SetRequestAccessEmails.cs" />
    <Compile Include="Workflows\AddWorkflowDefinition.cs" />
    <Compile Include="Workflows\ResumeWorkflowInstance.cs" />
    <Compile Include="Workflows\StopWorkflowInstance.cs" />
    <Compile Include="Workflows\RemoveWorkflowDefinition.cs" />
    <Compile Include="Workflows\RemoveWorkflowSubscription.cs" />
    <Compile Include="Workflows\AddWorkflowSubscription.cs" />
    <Compile Include="Workflows\GetWorkflowDefinition.cs" />
    <Compile Include="Workflows\GetWorkflowSubscription.cs" />
    <None Include="app.config">
      <SubType>Designer</SubType>
    </None>
    <None Include="ModuleFiles\SharePointPnP.PowerShell.Online.Commands.Format.ps1xml">
      <CopyToOutputDirectory>Always</CopyToOutputDirectory>
    </None>
    <None Include="packages.config" />
    <None Include="Samples\Connections.ps1" />
    <None Include="Samples\GetContext.ps1" />
    <Compile Include="Principals\NewGroup.cs" />
    <Compile Include="Publishing\AddPublishingPage.cs" />
    <Compile Include="Publishing\AddHtmlPublishingPageLayout.cs" />
    <Compile Include="Publishing\AddPublishingPageLayout.cs" />
    <Compile Include="Site\UninstallSolution.cs" />
    <Compile Include="Site\InstallSolution.cs" />
    <Compile Include="Taxonomy\GetTaxonomyItem.cs" />
    <Compile Include="Taxonomy\SetTaxonomyFieldValue.cs" />
    <Compile Include="Lists\GetList.cs" />
    <Compile Include="Lists\NewList.cs" />
    <Compile Include="Principals\RemoveUserFromGroup.cs" />
    <Compile Include="Principals\AddUserToGroup.cs" />
    <Compile Include="Principals\GetGroup.cs" />
    <Compile Include="Principals\NewUser.cs" />
    <Compile Include="Properties\Resources.Designer.cs">
      <AutoGen>True</AutoGen>
      <DesignTime>True</DesignTime>
      <DependentUpon>Resources.resx</DependentUpon>
    </Compile>
    <Compile Include="Site\SetAppSideLoading.cs" />
    <Compile Include="Site\GetSite.cs" />
    <Compile Include="Admin\RemoveTenantSite.cs" />
    <Compile Include="Admin\NewTenantSite.cs" />
    <Compile Include="Taxonomy\ImportTaxonomy.cs" />
    <Compile Include="Taxonomy\ExportTaxonomy.cs" />
    <Compile Include="Taxonomy\GetTaxonomySession.cs" />
    <Compile Include="UserProfiles\GetUserProfileProperty.cs" />
    <Compile Include="UserProfiles\NewPersonalSite.cs" />
    <Compile Include="Utilities\CredentialManager.cs" />
    <Compile Include="Utilities\SendMail.cs" />
    <Compile Include="WebParts\AddWebPartToWebPartPage.cs" />
    <Compile Include="WebParts\AddWebPartToWikiPage.cs" />
    <Compile Include="Branding\AddNavigationNode.cs" />
    <Compile Include="WebParts\SetWebPartProperty.cs" />
    <Compile Include="WebParts\RemoveWebPart.cs" />
    <Compile Include="WebParts\GetWebPart.cs" />
    <Compile Include="Base\deprecated\SPOCmdlet.deprecated.cs" />
    <Compile Include="Apps\ImportAppPackage.cs" />
    <Compile Include="Apps\GetAppInstance.cs" />
    <Compile Include="Files\GetFile.cs" />
    <Compile Include="Web\GetWeb.cs" />
    <Compile Include="Web\GetSubwebs.cs" />
    <Compile Include="Files\FindFile.cs" />
    <Compile Include="Branding\RemoveCustomAction.cs" />
    <Compile Include="Branding\GetCustomAction.cs" />
    <Compile Include="Branding\AddCustomAction.cs" />
    <Compile Include="Web\GetPropertyBag.cs" />
    <Compile Include="Branding\RemoveNavigationNode.cs">
      <SubType>Code</SubType>
    </Compile>
    <Compile Include="Web\RemovePropertyBagValue.cs" />
    <Compile Include="Web\RequestReIndexWeb.cs" />
    <Compile Include="Branding\GetMasterPage.cs" />
    <Compile Include="Branding\GetHomepage.cs" />
    <Compile Include="Branding\SetMinimalDownloadStrategy.cs" />
    <Compile Include="Branding\SetHomepage.cs" />
    <Compile Include="Web\SetPropertyBagValue.cs" />
    <Compile Include="Web\SetIndexedProperties.cs" />
    <Compile Include="Files\SetFileCheckedIn.cs" />
    <Compile Include="Files\SetFileCheckedOut.cs" />
    <Compile Include="Files\AddFile.cs" />
    <Compile Include="Features\DisableFeature.cs" />
    <Compile Include="Features\EnableFeature.cs" />
    <Compile Include="Web\NewWeb.cs" />
    <Compile Include="Properties\AssemblyInfo.cs" />
    <Compile Include="Branding\SetMasterPage.cs" />
    <Compile Include="Branding\SetTheme.cs" />
    <Compile Include="Base\deprecated\SPOWebCmdlet.deprecated.cs" />
    <Compile Include="Web\SetWeb.cs" />
    <Compile Include="Publishing\RemoveWikiPage.cs" />
    <Compile Include="Publishing\AddWikiPage.cs" />
    <Compile Include="Publishing\GetWikiPageContent.cs" />
    <Compile Include="Publishing\SetWikiPageContent.cs" />
    <None Include="Samples\ProvisionSite.ps1" />
  </ItemGroup>
  <ItemGroup>
    <ProjectReference Include="..\HelpAttributes\SharePointPnP.PowerShell.CmdletHelpAttributes.csproj">
      <Project>{fdd50bbd-ae78-4b10-9549-0566686719ab}</Project>
      <Name>SharePointPnP.PowerShell.CmdletHelpAttributes</Name>
    </ProjectReference>
  </ItemGroup>
  <ItemGroup>
    <WCFMetadata Include="Service References\" />
  </ItemGroup>
  <ItemGroup>
    <EmbeddedResource Include="Properties\Resources.resx">
      <Generator>ResXFileCodeGenerator</Generator>
      <LastGenOutput>Resources.Designer.cs</LastGenOutput>
      <SubType>Designer</SubType>
    </EmbeddedResource>
  </ItemGroup>
  <ItemGroup>
    <None Include="ModuleFiles\SharePointPnP.PowerShell.2016.Commands.Format.ps1xml">
      <CopyToOutputDirectory>Always</CopyToOutputDirectory>
    </None>
    <None Include="ModuleFiles\SharePointPnP.PowerShell.2013.Commands.Format.ps1xml">
      <CopyToOutputDirectory>Always</CopyToOutputDirectory>
    </None>
  </ItemGroup>
  <ItemGroup>
    <Resource Include="Resources\pnp.ico" />
  </ItemGroup>
  <ItemGroup />
  <Import Project="$(MSBuildToolsPath)\Microsoft.CSharp.targets" />
  <PropertyGroup>
    <PostBuildEvent>"$(SolutionDir)\ModuleFilesGenerator\bin\$(ConfigurationName)\SharePointPnP.PowerShell.ModuleFilesGenerator.exe"  "$(TargetPath)" "$(ConfigurationName)" "$(SolutionDir)
C:\windows\system32\windowspowershell\v1.0\powershell.exe -ExecutionPolicy bypass -NoLogo -NonInteractive -Command .'$(SolutionDir)PostBuild.ps1' -ProjectDir:'$(ProjectDir)' -ConfigurationName:'$(ConfigurationName)' -TargetDir:'$(TargetDir)' -TargetFileName:'$(TargetFileName)' -TargetName:'$(TargetName)' -SolutionDir:'$(SolutionDir)'
</PostBuildEvent>
    <ProjectGuid>{1DDE6F0A-CA49-419A-9CE8-A6CA02F43CE0}</ProjectGuid>
  </PropertyGroup>
  <!-- To modify your build process, add your task inside one of the targets below and uncomment it. 
       Other similar extension points exist, see Microsoft.Common.targets.
  <Target Name="BeforeBuild">
  </Target>
  <Target Name="AfterBuild">
  </Target>
  -->
</Project><|MERGE_RESOLUTION|>--- conflicted
+++ resolved
@@ -473,11 +473,8 @@
     <Compile Include="Enums\TargetScope.cs" />
     <Compile Include="Files\GetFolder.cs" />
     <Compile Include="Graph\SetUnifiedGroup.cs" />
-<<<<<<< HEAD
     <Compile Include="Lists\MoveLIstItemToRecycleBin.cs" />
-=======
     <Compile Include="Lists\SetListItemPermission.cs" />
->>>>>>> b4ac64a8
     <Compile Include="Provider\SPOProxy\SPOProxyCmdletBase.cs" />
     <Compile Include="Lists\GetDefaultColumnValues.cs" />
     <Compile Include="Provider\Parameters\SPOChildItemsParameters.cs" />
