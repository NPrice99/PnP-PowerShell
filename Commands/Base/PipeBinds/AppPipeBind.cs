--- conflicted
+++ resolved
@@ -31,9 +31,6 @@
 
         public Guid Id => _id;
 
-<<<<<<< HEAD
-        public AppInstance Instance => _appInstance;
-=======
         public string Title
         {
             get { return _title; }
@@ -79,6 +76,5 @@
         }
 
 
->>>>>>> de96d7e2
     }
 }