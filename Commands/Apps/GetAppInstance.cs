--- conflicted
+++ resolved
@@ -15,39 +15,17 @@
         OutputTypeLink = "https://msdn.microsoft.com/en-us/library/microsoft.sharepoint.client.appinstance.aspx")]
     [CmdletExample(Code = @"PS:> Get-PnPAppInstance", Remarks = @"This will return all addin instances in the site.", SortOrder = 1)]
     [CmdletExample(Code = @"PS:> Get-PnPAppInstance -Identity 99a00f6e-fb81-4dc7-8eac-e09c6f9132fe", Remarks = @"This will return an addin instance with the specified id.", SortOrder = 2)]
-<<<<<<< HEAD
     public class GetAppInstance : PnPWebRetrievalsCmdlet<AppInstance>
-    {
-        [Parameter(Mandatory = false, Position = 0, ValueFromPipeline = true, HelpMessage = "Specifies the Id of the App Instance")]
-        public GuidPipeBind Identity;
-=======
-    [CmdletExample(Code = @"PS:> Get-PnPAppInstance -Identity AppTitle", Remarks = @"This will return an addin instance with the specified title.", SortOrder = 3)]
-
-    public class GetAppInstance : SPOWebCmdlet
     {
         [Parameter(Mandatory = false, Position=0, ValueFromPipeline = true, HelpMessage = "Specifies the Id of the App Instance")]
         public AppPipeBind Identity;
->>>>>>> de96d7e2
 
         protected override void ExecuteCmdlet()
         {
 
             if (Identity != null)
             {
-<<<<<<< HEAD
-                var instance = SelectedWeb.GetAppInstanceById(Identity.Id);
-                if (RetrievalExpressions != null && RetrievalExpressions.Any())
-                {
-                    ClientContext.Load(instance, RetrievalExpressions);
-                }
-                else
-                {
-                    ClientContext.Load(instance);
-                }
-                ClientContext.ExecuteQueryRetry();
-=======
                 var instance = Identity.GetAppInstance(SelectedWeb);
->>>>>>> de96d7e2
                 WriteObject(instance);
             }
             else
