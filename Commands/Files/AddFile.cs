﻿using System.Collections;
using System.IO;
using System.Management.Automation;
using Microsoft.SharePoint.Client;
using OfficeDevPnP.Core.Utilities;
using SharePointPnP.PowerShell.CmdletHelpAttributes;
using SharePointPnP.PowerShell.Commands.Base.PipeBinds;
using System;

namespace SharePointPnP.PowerShell.Commands.Files
{
    [Cmdlet(VerbsCommon.Add, "PnPFile")]
    [CmdletAlias("Add-SPOFile")]
    [CmdletHelp("Uploads a file to Web", 
        Category = CmdletHelpCategory.Files,
        OutputType=typeof(Microsoft.SharePoint.Client.File),
        OutputTypeLink = "https://msdn.microsoft.com/en-us/library/microsoft.sharepoint.client.file.aspx")]
    [CmdletExample(
        Code = @"PS:> Add-PnPFile -Path c:\temp\company.master -Folder ""_catalogs/masterpage""", 
        Remarks = "This will upload the file company.master to the masterpage catalog",
        SortOrder = 1)]
    [CmdletExample(
        Code = @"PS:> Add-PnPFile -Path .\displaytemplate.html -Folder ""_catalogs/masterpage/display templates/test""", 
        Remarks = "This will upload the file displaytemplate.html to the test folder in the display templates folder. If the test folder does not exist it will create it.",
        SortOrder = 2)]
    [CmdletExample(
        Code = @"PS:> Add-PnPFile -Path .\sample.doc -Folder ""Shared Documents"" -Values @{Modified=""1/1/2016""}",
        Remarks = "This will upload the file sample.doc to the Shared Documnets folder. After uploading it will set the Modified date to 1/1/2016.",
        SortOrder = 3)]
    [CmdletExample(
        Code = @"PS:> Add-PnPFile -FileName sample.doc -Folder ""Shared Documents"" -Stream $fileStream -Values @{Modified=""1/1/2016""}",
        Remarks = "This will add a file sample.doc with the contents of the stream into the Shared Documents folder. After adding it will set the Modified date to 1/1/2016.",
        SortOrder = 4)]
    [CmdletExample(
        Code = @"PS:> Add-PnPFile -FileName sample.doc -Folder ""Shared Documents"" -ContentType ""Document"" -Values @{Modified=""1/1/2016""}",
        Remarks = "This will add a file sample.doc to the Shared Documents folder, with a ContentType of 'Documents'. After adding it will set the Modified date to 1/1/2016.",
        SortOrder = 5)]

    public class AddFile : PnPWebCmdlet
    {

        [Parameter(Mandatory = true, ParameterSetName = "AsFile", HelpMessage = "The local file path.")]
        public string Path = string.Empty;

        [Parameter(Mandatory = true, HelpMessage = "The destination folder in the site")]
        public string Folder = string.Empty;

        [Parameter(Mandatory = true, ParameterSetName = "AsStream", HelpMessage = "Name for file")]
        public string FileName = string.Empty;
        [Parameter(Mandatory = true, ParameterSetName = "AsStream", HelpMessage = "Stream with the file contents")]
        public Stream Stream ;


        [Parameter(Mandatory = false, HelpMessage = "If versioning is enabled, this will check out the file first if it exists, upload the file, then check it in again.")]
        public SwitchParameter Checkout;

        [Parameter(Mandatory = false, HelpMessage = "The comment added to the checkin.")]
        public string CheckInComment = string.Empty;

        [Parameter(Mandatory = false, HelpMessage = "Will auto approve the uploaded file.")]
        public SwitchParameter Approve;

        [Parameter(Mandatory = false, HelpMessage = "The comment added to the approval.")]
        public string ApproveComment = string.Empty;

        [Parameter(Mandatory = false, HelpMessage = "Will auto publish the file.")]
        public SwitchParameter Publish;

        [Parameter(Mandatory = false, HelpMessage = "The comment added to the publish action.")]
        public string PublishComment = string.Empty;

        [Parameter(Mandatory = false)]
        public SwitchParameter UseWebDav;

        [Parameter(Mandatory = false, HelpMessage = "Use the internal names of the fields when specifying field names")]
        public Hashtable Values;

        [Parameter(Mandatory = false, HelpMessage = "Use to assign a ContentType to the file.")]
        public ContentTypePipeBind ContentType;

        protected override void ExecuteCmdlet()
        {
            
            if (ParameterSetName == "AsFile") {
                if (!System.IO.Path.IsPathRooted(Path))
                {
                    Path = System.IO.Path.Combine(SessionState.Path.CurrentFileSystemLocation.Path, Path);
                }
                FileName = System.IO.Path.GetFileName(Path);
            }

            SelectedWeb.EnsureProperty(w => w.ServerRelativeUrl);
            
            var folder = SelectedWeb.EnsureFolder(SelectedWeb.RootFolder, Folder);
            var fileUrl = UrlUtility.Combine(folder.ServerRelativeUrl, FileName );

            ContentType targetContentType = null;
            //Check to see if the Content Type exists.. If it doesn't we are going to throw an exception and block this transaction right here.
            if(ContentType != null)
            {
                try
                {
                    // var docPath = docLibRelativePath.Split('/');
                    List list = SelectedWeb.GetListByUrl(folder.ServerRelativeUrl);

                   
                    if (!string.IsNullOrEmpty(ContentType.Id))
                    {
                        targetContentType = list.GetContentTypeById(ContentType.Id);
                    }
                    else if (!string.IsNullOrEmpty(ContentType.Name))
                    {
                        targetContentType = list.GetContentTypeByName(ContentType.Name);
                    }
                    else if (ContentType.ContentType != null)
                    {
                        targetContentType = ContentType.ContentType;
                    }
                    if(targetContentType == null)
                    {
                        ThrowTerminatingError(new ErrorRecord(new ArgumentException(String.Format("Content Type Argument: {0} does not exist in the list: {1}", ContentType, list.Title)), "CONTENTTYPEDOESNOTEXIST", ErrorCategory.InvalidArgument, this));
                    }
                }
                catch
                {
                    ThrowTerminatingError(new ErrorRecord(new ArgumentException(String.Format("The Folder specified ({0}) does not have a corresponding List, the -ContentType parameter is not valid.", folder.ServerRelativeUrl)), "RELATIVEPATHNOTINLIBRARY", ErrorCategory.InvalidArgument, this));
                }
                //Check to see if hte content type exists in the list.
            }

            // Check if the file exists
            if (Checkout)
            {
                try
                {
                    var existingFile = SelectedWeb.GetFileByServerRelativeUrl(fileUrl);
                    existingFile.EnsureProperty(f => f.Exists);
                    if (existingFile.Exists)
                    {
                        SelectedWeb.CheckOutFile(fileUrl);
                    }
                }
                catch
                { // Swallow exception, file does not exist 
                }
            }
<<<<<<< HEAD
            Microsoft.SharePoint.Client.File file;
=======
            
            Microsoft.SharePoint.Client.File file =null ;
>>>>>>> 7c72f704
            if (ParameterSetName == "AsFile")
            {

                file = folder.UploadFile(FileName, Path, true);
            }
            else {
                file = folder.UploadFile(FileName, Stream, true);
            }

            if (Values != null)
            {
                var item = file.ListItemAllFields;

                foreach (var key in Values.Keys)
                {
                    item[key as string] = Values[key];
                }

                item.Update();

                ClientContext.ExecuteQueryRetry();
            }
            if (ContentType != null)
            {
                //IF targetContentType == null, we should have already thrown an error.
                    var item = file.ListItemAllFields;
                    item["ContentTypeId"] = targetContentType.Id.StringValue;
                    item.Update();
                    ClientContext.ExecuteQueryRetry();
            }

            if (Checkout)
                SelectedWeb.CheckInFile(fileUrl, CheckinType.MajorCheckIn, CheckInComment);


            if (Publish)
                SelectedWeb.PublishFile(fileUrl, PublishComment);

            if (Approve)
                SelectedWeb.ApproveFile(fileUrl, ApproveComment);

            WriteObject(file);
        }
    }
}<|MERGE_RESOLUTION|>--- conflicted
+++ resolved
@@ -144,12 +144,7 @@
                 { // Swallow exception, file does not exist 
                 }
             }
-<<<<<<< HEAD
             Microsoft.SharePoint.Client.File file;
-=======
-            
-            Microsoft.SharePoint.Client.File file =null ;
->>>>>>> 7c72f704
             if (ParameterSetName == "AsFile")
             {
 
