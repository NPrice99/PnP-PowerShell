#Add-PnPFile
Uploads a file to Web
##Syntax
```powershell
Add-PnPFile -Path <String>
            -Folder <String>
            [-Checkout [<SwitchParameter>]]
            [-CheckInComment <String>]
            [-Approve [<SwitchParameter>]]
            [-ApproveComment <String>]
            [-Publish [<SwitchParameter>]]
            [-PublishComment <String>]
            [-UseWebDav [<SwitchParameter>]]
            [-Values <Hashtable>]
            [-ContentType <ContentTypePipeBind>]
            [-Web <WebPipeBind>]
```


```powershell
Add-PnPFile -FileName <String>
            -Stream <Stream>
            -Folder <String>
            [-Checkout [<SwitchParameter>]]
            [-CheckInComment <String>]
            [-Approve [<SwitchParameter>]]
            [-ApproveComment <String>]
            [-Publish [<SwitchParameter>]]
            [-PublishComment <String>]
            [-UseWebDav [<SwitchParameter>]]
            [-Values <Hashtable>]
            [-ContentType <ContentTypePipeBind>]
            [-Web <WebPipeBind>]
```


##Returns
>[Microsoft.SharePoint.Client.File](https://msdn.microsoft.com/en-us/library/microsoft.sharepoint.client.file.aspx)

##Parameters
Parameter|Type|Required|Description
---------|----|--------|-----------
|FileName|String|True|Name for file|
|Folder|String|True|The destination folder in the site|
|Path|String|True|The local file path.|
|Stream|Stream|True|Stream with the file contents|
|Approve|SwitchParameter|False|Will auto approve the uploaded file.|
|ApproveComment|String|False|The comment added to the approval.|
|CheckInComment|String|False|The comment added to the checkin.|
|Checkout|SwitchParameter|False|If versioning is enabled, this will check out the file first if it exists, upload the file, then check it in again.|
<<<<<<< HEAD
=======
|ContentType|ContentTypePipeBind|False|Use to assign a ContentType to the file.|
|FileName|String|True|Name for file|
|Folder|String|True|The destination folder in the site|
|Path|String|True|The local file path.|
>>>>>>> 7c72f704
|Publish|SwitchParameter|False|Will auto publish the file.|
|PublishComment|String|False|The comment added to the publish action.|
|UseWebDav|SwitchParameter|False||
|Values|Hashtable|False|Use the internal names of the fields when specifying field names|
|Web|WebPipeBind|False|The web to apply the command to. Omit this parameter to use the current web.|
##Examples

###Example 1
```powershell
PS:> Add-PnPFile -Path c:\temp\company.master -Folder "_catalogs/masterpage"
```
This will upload the file company.master to the masterpage catalog

###Example 2
```powershell
PS:> Add-PnPFile -Path .\displaytemplate.html -Folder "_catalogs/masterpage/display templates/test"
```
This will upload the file displaytemplate.html to the test folder in the display templates folder. If the test folder does not exist it will create it.

###Example 3
```powershell
PS:> Add-PnPFile -Path .\sample.doc -Folder "Shared Documents" -Values @{Modified="1/1/2016"}
```
This will upload the file sample.doc to the Shared Documnets folder. After uploading it will set the Modified date to 1/1/2016.

###Example 4
```powershell
PS:> Add-PnPFile -FileName sample.doc -Folder "Shared Documents" -Stream $fileStream -Values @{Modified="1/1/2016"}
```
This will add a file sample.doc with the contents of the stream into the Shared Documents folder. After adding it will set the Modified date to 1/1/2016.

###Example 5
```powershell
PS:> Add-PnPFile -FileName sample.doc -Folder "Shared Documents" -ContentType "Document" -Values @{Modified="1/1/2016"}
```
This will add a file sample.doc to the Shared Documents folder, with a ContentType of 'Documents'. After adding it will set the Modified date to 1/1/2016.<|MERGE_RESOLUTION|>--- conflicted
+++ resolved
@@ -40,23 +40,17 @@
 ##Parameters
 Parameter|Type|Required|Description
 ---------|----|--------|-----------
-|FileName|String|True|Name for file|
-|Folder|String|True|The destination folder in the site|
-|Path|String|True|The local file path.|
-|Stream|Stream|True|Stream with the file contents|
 |Approve|SwitchParameter|False|Will auto approve the uploaded file.|
 |ApproveComment|String|False|The comment added to the approval.|
 |CheckInComment|String|False|The comment added to the checkin.|
 |Checkout|SwitchParameter|False|If versioning is enabled, this will check out the file first if it exists, upload the file, then check it in again.|
-<<<<<<< HEAD
-=======
 |ContentType|ContentTypePipeBind|False|Use to assign a ContentType to the file.|
 |FileName|String|True|Name for file|
 |Folder|String|True|The destination folder in the site|
 |Path|String|True|The local file path.|
->>>>>>> 7c72f704
 |Publish|SwitchParameter|False|Will auto publish the file.|
 |PublishComment|String|False|The comment added to the publish action.|
+|Stream|Stream|True|Stream with the file contents|
 |UseWebDav|SwitchParameter|False||
 |Values|Hashtable|False|Use the internal names of the fields when specifying field names|
 |Web|WebPipeBind|False|The web to apply the command to. Omit this parameter to use the current web.|
