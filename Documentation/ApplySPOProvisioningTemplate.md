#Apply-SPOProvisioningTemplate
Applies a provisioning template to a web
##Syntax
```powershell
<<<<<<< HEAD
=======
Apply-SPOProvisioningTemplate [-GalleryTemplateId <Guid>]
                              [-ResourceFolder <String>]
                              [-OverwriteSystemPropertyBagValues [<SwitchParameter>]]
                              [-Parameters <Hashtable>]
                              [-Handlers <Handlers>]
                              [-ExcludeHandlers <Handlers>]
                              [-ExtensibilityHandlers <ExtensibilityHandler[]>]
                              [-TemplateProviderExtensions <ITemplateProviderExtension[]>]
                              [-Web <WebPipeBind>]
```


```powershell
Apply-SPOProvisioningTemplate [-InputInstance <ProvisioningTemplate>]
                              [-ResourceFolder <String>]
                              [-OverwriteSystemPropertyBagValues [<SwitchParameter>]]
                              [-Parameters <Hashtable>]
                              [-Handlers <Handlers>]
                              [-ExcludeHandlers <Handlers>]
                              [-ExtensibilityHandlers <ExtensibilityHandler[]>]
                              [-TemplateProviderExtensions <ITemplateProviderExtension[]>]
                              [-Web <WebPipeBind>]
```


```powershell
>>>>>>> 6bf7800e
Apply-SPOProvisioningTemplate [-ResourceFolder <String>]
                              [-OverwriteSystemPropertyBagValues [<SwitchParameter>]]
                              [-Parameters <Hashtable>]
                              [-Handlers <Handlers>]
                              [-ExcludeHandlers <Handlers>]
                              [-ExtensibilityHandlers <ExtensibilityHandler[]>]
                              [-TemplateProviderExtensions <ITemplateProviderExtension[]>]
<<<<<<< HEAD
                              [-InputInstance <ProvisioningTemplate>]
=======
>>>>>>> 6bf7800e
                              [-Web <WebPipeBind>]
                              -Path <String>
```


##Parameters
Parameter|Type|Required|Description
---------|----|--------|-----------
|ExcludeHandlers|Handlers|False|Allows you to run all handlers, excluding the ones specified.|
|ExtensibilityHandlers|ExtensibilityHandler[]|False|Allows you to specify ExtensbilityHandlers to execute while applying a template|
|GalleryTemplateId|Guid|False||
|Handlers|Handlers|False|Allows you to only process a specific part of the template. Notice that this might fail, as some of the handlers require other artifacts in place if they are not part of what your applying.|
|InputInstance|ProvisioningTemplate|False|Allows you to provide an in-memory instance of the ProvisioningTemplate type of the PnP Core Component. When using this parameter, the -Path parameter refers to the path of any supporting file for the template.|
|OverwriteSystemPropertyBagValues|SwitchParameter|False|Specify this parameter if you want to overwrite and/or create properties that are known to be system entries (starting with vti_, dlc_, etc.)|
|Parameters|Hashtable|False|Allows you to specify parameters that can be referred to in the template by means of the {parameter:<Key>} token. See examples on how to use this parameter.|
|Path|String|True|Path to the xml or pnp file containing the provisioning template.|
|ResourceFolder|String|False|Root folder where resources/files that are being referenced in the template are located. If not specified the same folder as where the provisioning template is located will be used.|
|TemplateProviderExtensions|ITemplateProviderExtension[]|False|Allows you to specify ITemplateProviderExtension to execute while applying a template.|
|Web|WebPipeBind|False|The web to apply the command to. Omit this parameter to use the current web.|
##Examples

###Example 1
```powershell
PS:> Apply-SPOProvisioningTemplate -Path template.xml
```
Applies a provisioning template in XML format to the current web.

###Example 2
```powershell
PS:> Apply-SPOProvisioningTemplate -Path template.xml -ResourceFolder c:\provisioning\resources
```
Applies a provisioning template in XML format to the current web. Any resources like files that are referenced in the template will be retrieved from the folder as specified with the ResourceFolder parameter.

###Example 3
```powershell
PS:> Apply-SPOProvisioningTemplate -Path template.xml -Parameters @{"ListTitle"="Projects";"parameter2"="a second value"}
```
Applies a provisioning template in XML format to the current web. It will populate the parameter in the template the values as specified and in the template you can refer to those values with the {parameter:<key>} token.

For instance with the example above, specifying {parameter:ListTitle} in your template will translate to 'Projects' when applying the template. These tokens can be used in most string values in a template.

###Example 4
```powershell
PS:> Apply-SPOProvisioningTemplate -Path template.xml -Handlers Lists, SiteSecurity
```
Applies a provisioning template in XML format to the current web. It will only apply the lists and site security part of the template.

###Example 5
```powershell
PS:> Apply-SPOProvisioningTemplate -Path template.pnp
```
Applies a provisioning template from a pnp package to the current web.

###Example 6
```powershell
PS:> Apply-SPOProvisioningTemplate -Path https://tenant.sharepoint.com/sites/templatestorage/Documents/template.pnp
```
Applies a provisioning template from a pnp package stored in a library to the current web.

###Example 7
```powershell

PS:> $handler1 = New-SPOExtensibilityHandlerObject -Assembly Contoso.Core.Handlers -Type Contoso.Core.Handlers.MyExtensibilityHandler1
PS:> $handler2 = New-SPOExtensibilityHandlerObject -Assembly Contoso.Core.Handlers -Type Contoso.Core.Handlers.MyExtensibilityHandler1
PS:> Apply-SPOProvisioningTemplate -Path NewTemplate.xml -ExtensibilityHandlers $handler1,$handler2
```
This will create two new ExtensibilityHandler objects that are run while provisioning the template

###Example 8
```powershell
PS:> Apply-SPOProvisioningTemplate -Path .\ -InputInstance $template
```
Applies a provisioning template from an in-memory instance of a ProvisioningTemplate type of the PnP Core Component, reading the supporting files, if any, from the current (.\) path. The syntax can be used together with any other supported parameters.<|MERGE_RESOLUTION|>--- conflicted
+++ resolved
@@ -2,8 +2,6 @@
 Applies a provisioning template to a web
 ##Syntax
 ```powershell
-<<<<<<< HEAD
-=======
 Apply-SPOProvisioningTemplate [-GalleryTemplateId <Guid>]
                               [-ResourceFolder <String>]
                               [-OverwriteSystemPropertyBagValues [<SwitchParameter>]]
@@ -30,7 +28,6 @@
 
 
 ```powershell
->>>>>>> 6bf7800e
 Apply-SPOProvisioningTemplate [-ResourceFolder <String>]
                               [-OverwriteSystemPropertyBagValues [<SwitchParameter>]]
                               [-Parameters <Hashtable>]
@@ -38,10 +35,6 @@
                               [-ExcludeHandlers <Handlers>]
                               [-ExtensibilityHandlers <ExtensibilityHandler[]>]
                               [-TemplateProviderExtensions <ITemplateProviderExtension[]>]
-<<<<<<< HEAD
-                              [-InputInstance <ProvisioningTemplate>]
-=======
->>>>>>> 6bf7800e
                               [-Web <WebPipeBind>]
                               -Path <String>
 ```
